--- conflicted
+++ resolved
@@ -420,11 +420,7 @@
 
         this.config = new Config(this.options, this.linter);
 
-<<<<<<< HEAD
-        if (options.cache) {
-=======
         if (this.options.cache) {
->>>>>>> 9aaf195c
             const cacheFile = getCacheFile(this.options.cacheLocation || this.options.cacheFile, this.options.cwd);
 
             /**
@@ -544,7 +540,6 @@
 
         if (options.cache) {
             results.forEach(result => {
-<<<<<<< HEAD
 
                 /*
                  * Store the lint result in the LintResultCache.
@@ -553,25 +548,6 @@
                  * hydrate those properties back in on future lint runs.
                  */
                 lintResultCache.setCachedLintResults(result.filePath, result);
-=======
-                if (result.messages.length) {
-
-                    /*
-                     * if a file contains errors or warnings we don't want to
-                     * store the file in the cache so we can guarantee that
-                     * next execution will also operate on this file
-                     */
-                    lintResultCache.removeEntry(result.filePath);
-                } else {
-
-                    /*
-                     * since the file passed we store the result here
-                     * TODO: it might not be necessary to store the results list in the cache,
-                     * since it should always be 0 errors/warnings
-                     */
-                    lintResultCache.setCachedLintResults(result.filePath, result);
-                }
->>>>>>> 9aaf195c
             });
 
             // persist the cache to disk
