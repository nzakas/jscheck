/**
 * @fileoverview Common utils for AST.
 * @author Gyandeep Singh
 */

"use strict";

//------------------------------------------------------------------------------
// Requirements
//------------------------------------------------------------------------------

const esutils = require("esutils");
const espree = require("espree");
const lodash = require("lodash");
const {
    breakableTypePattern,
    createGlobalLinebreakMatcher,
    lineBreakPattern,
    shebangPattern
} = require("../../shared/ast-utils");

//------------------------------------------------------------------------------
// Helpers
//------------------------------------------------------------------------------

const anyFunctionPattern = /^(?:Function(?:Declaration|Expression)|ArrowFunctionExpression)$/u;
const anyLoopPattern = /^(?:DoWhile|For|ForIn|ForOf|While)Statement$/u;
const arrayOrTypedArrayPattern = /Array$/u;
const arrayMethodPattern = /^(?:every|filter|find|findIndex|forEach|map|some)$/u;
const bindOrCallOrApplyPattern = /^(?:bind|call|apply)$/u;
const thisTagPattern = /^[\s*]*@this/mu;


const COMMENTS_IGNORE_PATTERN = /^\s*(?:eslint|jshint\s+|jslint\s+|istanbul\s+|globals?\s+|exported\s+|jscs)/u;
const LINEBREAKS = new Set(["\r\n", "\r", "\n", "\u2028", "\u2029"]);

// A set of node types that can contain a list of statements
const STATEMENT_LIST_PARENTS = new Set(["Program", "BlockStatement", "SwitchCase"]);

const DECIMAL_INTEGER_PATTERN = /^(0|[1-9]\d*)$/u;
const OCTAL_ESCAPE_PATTERN = /^(?:[^\\]|\\[^0-7]|\\0(?![0-9]))*\\(?:[1-7]|0[0-9])/u;

/**
 * Checks reference if is non initializer and writable.
 * @param {Reference} reference A reference to check.
 * @param {int} index The index of the reference in the references.
 * @param {Reference[]} references The array that the reference belongs to.
 * @returns {boolean} Success/Failure
 * @private
 */
function isModifyingReference(reference, index, references) {
    const identifier = reference.identifier;

    /*
     * Destructuring assignments can have multiple default value, so
     * possibly there are multiple writeable references for the same
     * identifier.
     */
    const modifyingDifferentIdentifier = index === 0 ||
        references[index - 1].identifier !== identifier;

    return (identifier &&
        reference.init === false &&
        reference.isWrite() &&
        modifyingDifferentIdentifier
    );
}

/**
 * Checks whether the given string starts with uppercase or not.
 * @param {string} s The string to check.
 * @returns {boolean} `true` if the string starts with uppercase.
 */
function startsWithUpperCase(s) {
    return s[0] !== s[0].toLocaleLowerCase();
}

/**
 * Checks whether or not a node is a constructor.
 * @param {ASTNode} node A function node to check.
 * @returns {boolean} Wehether or not a node is a constructor.
 */
function isES5Constructor(node) {
    return (node.id && startsWithUpperCase(node.id.name));
}

/**
 * Finds a function node from ancestors of a node.
 * @param {ASTNode} node A start node to find.
 * @returns {Node|null} A found function node.
 */
function getUpperFunction(node) {
    for (let currentNode = node; currentNode; currentNode = currentNode.parent) {
        if (anyFunctionPattern.test(currentNode.type)) {
            return currentNode;
        }
    }
    return null;
}

/**
 * Checks whether a given node is a function node or not.
 * The following types are function nodes:
 *
 * - ArrowFunctionExpression
 * - FunctionDeclaration
 * - FunctionExpression
 * @param {ASTNode|null} node A node to check.
 * @returns {boolean} `true` if the node is a function node.
 */
function isFunction(node) {
    return Boolean(node && anyFunctionPattern.test(node.type));
}

/**
 * Checks whether a given node is a loop node or not.
 * The following types are loop nodes:
 *
 * - DoWhileStatement
 * - ForInStatement
 * - ForOfStatement
 * - ForStatement
 * - WhileStatement
 * @param {ASTNode|null} node A node to check.
 * @returns {boolean} `true` if the node is a loop node.
 */
function isLoop(node) {
    return Boolean(node && anyLoopPattern.test(node.type));
}

/**
 * Checks whether the given node is in a loop or not.
 * @param {ASTNode} node The node to check.
 * @returns {boolean} `true` if the node is in a loop.
 */
function isInLoop(node) {
    for (let currentNode = node; currentNode && !isFunction(currentNode); currentNode = currentNode.parent) {
        if (isLoop(currentNode)) {
            return true;
        }
    }

    return false;
}

/**
 * Checks whether or not a node is `null` or `undefined`.
 * @param {ASTNode} node A node to check.
 * @returns {boolean} Whether or not the node is a `null` or `undefined`.
 * @public
 */
function isNullOrUndefined(node) {
    return (
        module.exports.isNullLiteral(node) ||
        (node.type === "Identifier" && node.name === "undefined") ||
        (node.type === "UnaryExpression" && node.operator === "void")
    );
}

/**
 * Checks whether or not a node is callee.
 * @param {ASTNode} node A node to check.
 * @returns {boolean} Whether or not the node is callee.
 */
function isCallee(node) {
    return node.parent.type === "CallExpression" && node.parent.callee === node;
}

/**
 * Checks whether or not a node is `Reflect.apply`.
 * @param {ASTNode} node A node to check.
 * @returns {boolean} Whether or not the node is a `Reflect.apply`.
 */
function isReflectApply(node) {
    return (
        node.type === "MemberExpression" &&
        node.object.type === "Identifier" &&
        node.object.name === "Reflect" &&
        node.property.type === "Identifier" &&
        node.property.name === "apply" &&
        node.computed === false
    );
}

/**
 * Checks whether or not a node is `Array.from`.
 * @param {ASTNode} node A node to check.
 * @returns {boolean} Whether or not the node is a `Array.from`.
 */
function isArrayFromMethod(node) {
    return (
        node.type === "MemberExpression" &&
        node.object.type === "Identifier" &&
        arrayOrTypedArrayPattern.test(node.object.name) &&
        node.property.type === "Identifier" &&
        node.property.name === "from" &&
        node.computed === false
    );
}

/**
 * Checks whether or not a node is a method which has `thisArg`.
 * @param {ASTNode} node A node to check.
 * @returns {boolean} Whether or not the node is a method which has `thisArg`.
 */
function isMethodWhichHasThisArg(node) {
    for (
        let currentNode = node;
        currentNode.type === "MemberExpression" && !currentNode.computed;
        currentNode = currentNode.property
    ) {
        if (currentNode.property.type === "Identifier") {
            return arrayMethodPattern.test(currentNode.property.name);
        }
    }

    return false;
}

/**
 * Creates the negate function of the given function.
 * @param {Function} f The function to negate.
 * @returns {Function} Negated function.
 */
function negate(f) {
    return token => !f(token);
}

/**
 * Checks whether or not a node has a `@this` tag in its comments.
 * @param {ASTNode} node A node to check.
 * @param {SourceCode} sourceCode A SourceCode instance to get comments.
 * @returns {boolean} Whether or not the node has a `@this` tag in its comments.
 */
function hasJSDocThisTag(node, sourceCode) {
    const jsdocComment = sourceCode.getJSDocComment(node);

    if (jsdocComment && thisTagPattern.test(jsdocComment.value)) {
        return true;
    }

    // Checks `@this` in its leading comments for callbacks,
    // because callbacks don't have its JSDoc comment.
    // e.g.
    //     sinon.test(/* @this sinon.Sandbox */function() { this.spy(); });
    return sourceCode.getCommentsBefore(node).some(comment => thisTagPattern.test(comment.value));
}

/**
 * Determines if a node is surrounded by parentheses.
 * @param {SourceCode} sourceCode The ESLint source code object
 * @param {ASTNode} node The node to be checked.
 * @returns {boolean} True if the node is parenthesised.
 * @private
 */
function isParenthesised(sourceCode, node) {
    const previousToken = sourceCode.getTokenBefore(node),
        nextToken = sourceCode.getTokenAfter(node);

    return Boolean(previousToken && nextToken) &&
        previousToken.value === "(" && previousToken.range[1] <= node.range[0] &&
        nextToken.value === ")" && nextToken.range[0] >= node.range[1];
}

/**
 * Checks if the given token is an arrow token or not.
 * @param {Token} token The token to check.
 * @returns {boolean} `true` if the token is an arrow token.
 */
function isArrowToken(token) {
    return token.value === "=>" && token.type === "Punctuator";
}

/**
 * Checks if the given token is a comma token or not.
 * @param {Token} token The token to check.
 * @returns {boolean} `true` if the token is a comma token.
 */
function isCommaToken(token) {
    return token.value === "," && token.type === "Punctuator";
}

/**
 * Checks if the given token is a dot token or not.
 * @param {Token} token The token to check.
 * @returns {boolean} `true` if the token is a dot token.
 */
function isDotToken(token) {
    return token.value === "." && token.type === "Punctuator";
}

/**
 * Checks if the given token is a semicolon token or not.
 * @param {Token} token The token to check.
 * @returns {boolean} `true` if the token is a semicolon token.
 */
function isSemicolonToken(token) {
    return token.value === ";" && token.type === "Punctuator";
}

/**
 * Checks if the given token is a colon token or not.
 * @param {Token} token The token to check.
 * @returns {boolean} `true` if the token is a colon token.
 */
function isColonToken(token) {
    return token.value === ":" && token.type === "Punctuator";
}

/**
 * Checks if the given token is an opening parenthesis token or not.
 * @param {Token} token The token to check.
 * @returns {boolean} `true` if the token is an opening parenthesis token.
 */
function isOpeningParenToken(token) {
    return token.value === "(" && token.type === "Punctuator";
}

/**
 * Checks if the given token is a closing parenthesis token or not.
 * @param {Token} token The token to check.
 * @returns {boolean} `true` if the token is a closing parenthesis token.
 */
function isClosingParenToken(token) {
    return token.value === ")" && token.type === "Punctuator";
}

/**
 * Checks if the given token is an opening square bracket token or not.
 * @param {Token} token The token to check.
 * @returns {boolean} `true` if the token is an opening square bracket token.
 */
function isOpeningBracketToken(token) {
    return token.value === "[" && token.type === "Punctuator";
}

/**
 * Checks if the given token is a closing square bracket token or not.
 * @param {Token} token The token to check.
 * @returns {boolean} `true` if the token is a closing square bracket token.
 */
function isClosingBracketToken(token) {
    return token.value === "]" && token.type === "Punctuator";
}

/**
 * Checks if the given token is an opening brace token or not.
 * @param {Token} token The token to check.
 * @returns {boolean} `true` if the token is an opening brace token.
 */
function isOpeningBraceToken(token) {
    return token.value === "{" && token.type === "Punctuator";
}

/**
 * Checks if the given token is a closing brace token or not.
 * @param {Token} token The token to check.
 * @returns {boolean} `true` if the token is a closing brace token.
 */
function isClosingBraceToken(token) {
    return token.value === "}" && token.type === "Punctuator";
}

/**
 * Checks if the given token is a comment token or not.
 * @param {Token} token The token to check.
 * @returns {boolean} `true` if the token is a comment token.
 */
function isCommentToken(token) {
    return token.type === "Line" || token.type === "Block" || token.type === "Shebang";
}

/**
 * Checks if the given token is a keyword token or not.
 * @param {Token} token The token to check.
 * @returns {boolean} `true` if the token is a keyword token.
 */
function isKeywordToken(token) {
    return token.type === "Keyword";
}

/**
 * Gets the `(` token of the given function node.
 * @param {ASTNode} node The function node to get.
 * @param {SourceCode} sourceCode The source code object to get tokens.
 * @returns {Token} `(` token.
 */
function getOpeningParenOfParams(node, sourceCode) {
    return node.id
        ? sourceCode.getTokenAfter(node.id, isOpeningParenToken)
        : sourceCode.getFirstToken(node, isOpeningParenToken);
}

/**
 * Checks whether or not the tokens of two given nodes are same.
 * @param {ASTNode} left A node 1 to compare.
 * @param {ASTNode} right A node 2 to compare.
 * @param {SourceCode} sourceCode The ESLint source code object.
 * @returns {boolean} the source code for the given node.
 */
function equalTokens(left, right, sourceCode) {
    const tokensL = sourceCode.getTokens(left);
    const tokensR = sourceCode.getTokens(right);

    if (tokensL.length !== tokensR.length) {
        return false;
    }
    for (let i = 0; i < tokensL.length; ++i) {
        if (tokensL[i].type !== tokensR[i].type ||
            tokensL[i].value !== tokensR[i].value
        ) {
            return false;
        }
    }

    return true;
}

//------------------------------------------------------------------------------
// Public Interface
//------------------------------------------------------------------------------

module.exports = {
    COMMENTS_IGNORE_PATTERN,
    LINEBREAKS,
    LINEBREAK_MATCHER: lineBreakPattern,
    SHEBANG_MATCHER: shebangPattern,
    STATEMENT_LIST_PARENTS,

    /**
     * Determines whether two adjacent tokens are on the same line.
     * @param {Object} left The left token object.
     * @param {Object} right The right token object.
     * @returns {boolean} Whether or not the tokens are on the same line.
     * @public
     */
    isTokenOnSameLine(left, right) {
        return left.loc.end.line === right.loc.start.line;
    },

    isNullOrUndefined,
    isCallee,
    isES5Constructor,
    getUpperFunction,
    isFunction,
    isLoop,
    isInLoop,
    isArrayFromMethod,
    isParenthesised,
    createGlobalLinebreakMatcher,
    equalTokens,

    isArrowToken,
    isClosingBraceToken,
    isClosingBracketToken,
    isClosingParenToken,
    isColonToken,
    isCommaToken,
    isCommentToken,
    isDotToken,
    isKeywordToken,
    isNotClosingBraceToken: negate(isClosingBraceToken),
    isNotClosingBracketToken: negate(isClosingBracketToken),
    isNotClosingParenToken: negate(isClosingParenToken),
    isNotColonToken: negate(isColonToken),
    isNotCommaToken: negate(isCommaToken),
    isNotDotToken: negate(isDotToken),
    isNotOpeningBraceToken: negate(isOpeningBraceToken),
    isNotOpeningBracketToken: negate(isOpeningBracketToken),
    isNotOpeningParenToken: negate(isOpeningParenToken),
    isNotSemicolonToken: negate(isSemicolonToken),
    isOpeningBraceToken,
    isOpeningBracketToken,
    isOpeningParenToken,
    isSemicolonToken,

    /**
     * Checks whether or not a given node is a string literal.
     * @param {ASTNode} node A node to check.
     * @returns {boolean} `true` if the node is a string literal.
     */
    isStringLiteral(node) {
        return (
            (node.type === "Literal" && typeof node.value === "string") ||
            node.type === "TemplateLiteral"
        );
    },

    /**
     * Checks whether a given node is a breakable statement or not.
     * The node is breakable if the node is one of the following type:
     *
     * - DoWhileStatement
     * - ForInStatement
     * - ForOfStatement
     * - ForStatement
     * - SwitchStatement
     * - WhileStatement
     * @param {ASTNode} node A node to check.
     * @returns {boolean} `true` if the node is breakable.
     */
    isBreakableStatement(node) {
        return breakableTypePattern.test(node.type);
    },

    /**
     * Gets references which are non initializer and writable.
     * @param {Reference[]} references An array of references.
     * @returns {Reference[]} An array of only references which are non initializer and writable.
     * @public
     */
    getModifyingReferences(references) {
        return references.filter(isModifyingReference);
    },

    /**
     * Validate that a string passed in is surrounded by the specified character
     * @param  {string} val The text to check.
     * @param  {string} character The character to see if it's surrounded by.
     * @returns {boolean} True if the text is surrounded by the character, false if not.
     * @private
     */
    isSurroundedBy(val, character) {
        return val[0] === character && val[val.length - 1] === character;
    },

    /**
     * Returns whether the provided node is an ESLint directive comment or not
     * @param {Line|Block} node The comment token to be checked
     * @returns {boolean} `true` if the node is an ESLint directive comment
     */
    isDirectiveComment(node) {
        const comment = node.value.trim();

        return (
            node.type === "Line" && comment.indexOf("eslint-") === 0 ||
            node.type === "Block" && (
                comment.indexOf("global ") === 0 ||
                comment.indexOf("eslint ") === 0 ||
                comment.indexOf("eslint-") === 0
            )
        );
    },

    /**
     * Gets the trailing statement of a given node.
     *
     *     if (code)
     *         consequent;
     *
     * When taking this `IfStatement`, returns `consequent;` statement.
     * @param {ASTNode} A node to get.
     * @returns {ASTNode|null} The trailing statement's node.
     */
    getTrailingStatement: esutils.ast.trailingStatement,

    /**
     * Finds the variable by a given name in a given scope and its upper scopes.
     * @param {eslint-scope.Scope} initScope A scope to start find.
     * @param {string} name A variable name to find.
     * @returns {eslint-scope.Variable|null} A found variable or `null`.
     */
    getVariableByName(initScope, name) {
        let scope = initScope;

        while (scope) {
            const variable = scope.set.get(name);

            if (variable) {
                return variable;
            }

            scope = scope.upper;
        }

        return null;
    },

    /**
     * Checks whether or not a given function node is the default `this` binding.
     *
     * First, this checks the node:
     *
     * - The function name does not start with uppercase. It's a convention to capitalize the names
     *   of constructor functions. This check is not performed if `capIsConstructor` is set to `false`.
     * - The function does not have a JSDoc comment that has a @this tag.
     *
     * Next, this checks the location of the node.
     * If the location is below, this judges `this` is valid.
     *
     * - The location is not on an object literal.
     * - The location is not assigned to a variable which starts with an uppercase letter. Applies to anonymous
     *   functions only, as the name of the variable is considered to be the name of the function in this case.
     *   This check is not performed if `capIsConstructor` is set to `false`.
     * - The location is not on an ES2015 class.
     * - Its `bind`/`call`/`apply` method is not called directly.
     * - The function is not a callback of array methods (such as `.forEach()`) if `thisArg` is given.
     * @param {ASTNode} node A function node to check.
     * @param {SourceCode} sourceCode A SourceCode instance to get comments.
     * @param {boolean} [capIsConstructor = true] `false` disables the assumption that functions which name starts
     * with an uppercase or are assigned to a variable which name starts with an uppercase are constructors.
     * @returns {boolean} The function node is the default `this` binding.
     */
    isDefaultThisBinding(node, sourceCode, { capIsConstructor = true } = {}) {
        if (
            (capIsConstructor && isES5Constructor(node)) ||
            hasJSDocThisTag(node, sourceCode)
        ) {
            return false;
        }
        const isAnonymous = node.id === null;
        let currentNode = node;

        while (currentNode) {
            const parent = currentNode.parent;

            switch (parent.type) {

                /*
                 * Looks up the destination.
                 * e.g., obj.foo = nativeFoo || function foo() { ... };
                 */
                case "LogicalExpression":
                case "ConditionalExpression":
                    currentNode = parent;
                    break;

                /*
                 * If the upper function is IIFE, checks the destination of the return value.
                 * e.g.
                 *   obj.foo = (function() {
                 *     // setup...
                 *     return function foo() { ... };
                 *   })();
                 *   obj.foo = (() =>
                 *     function foo() { ... }
                 *   )();
                 */
                case "ReturnStatement": {
                    const func = getUpperFunction(parent);

                    if (func === null || !isCallee(func)) {
                        return true;
                    }
                    currentNode = func.parent;
                    break;
                }
                case "ArrowFunctionExpression":
                    if (currentNode !== parent.body || !isCallee(parent)) {
                        return true;
                    }
                    currentNode = parent.parent;
                    break;

                /*
                 * e.g.
                 *   var obj = { foo() { ... } };
                 *   var obj = { foo: function() { ... } };
                 *   class A { constructor() { ... } }
                 *   class A { foo() { ... } }
                 *   class A { get foo() { ... } }
                 *   class A { set foo() { ... } }
                 *   class A { static foo() { ... } }
                 */
                case "Property":
                case "MethodDefinition":
                    return parent.value !== currentNode;

                /*
                 * e.g.
                 *   obj.foo = function foo() { ... };
                 *   Foo = function() { ... };
                 *   [obj.foo = function foo() { ... }] = a;
                 *   [Foo = function() { ... }] = a;
                 */
                case "AssignmentExpression":
                case "AssignmentPattern":
                    if (parent.left.type === "MemberExpression") {
                        return false;
                    }
                    if (
                        capIsConstructor &&
                        isAnonymous &&
                        parent.left.type === "Identifier" &&
                        startsWithUpperCase(parent.left.name)
                    ) {
                        return false;
                    }
                    return true;

                /*
                 * e.g.
                 *   var Foo = function() { ... };
                 */
                case "VariableDeclarator":
                    return !(
                        capIsConstructor &&
                        isAnonymous &&
                        parent.init === currentNode &&
                        parent.id.type === "Identifier" &&
                        startsWithUpperCase(parent.id.name)
                    );

                /*
                 * e.g.
                 *   var foo = function foo() { ... }.bind(obj);
                 *   (function foo() { ... }).call(obj);
                 *   (function foo() { ... }).apply(obj, []);
                 */
                case "MemberExpression":
                    return (
                        parent.object !== currentNode ||
                        parent.property.type !== "Identifier" ||
                        !bindOrCallOrApplyPattern.test(parent.property.name) ||
                        !isCallee(parent) ||
                        parent.parent.arguments.length === 0 ||
                        isNullOrUndefined(parent.parent.arguments[0])
                    );

                /*
                 * e.g.
                 *   Reflect.apply(function() {}, obj, []);
                 *   Array.from([], function() {}, obj);
                 *   list.forEach(function() {}, obj);
                 */
                case "CallExpression":
                    if (isReflectApply(parent.callee)) {
                        return (
                            parent.arguments.length !== 3 ||
                            parent.arguments[0] !== currentNode ||
                            isNullOrUndefined(parent.arguments[1])
                        );
                    }
                    if (isArrayFromMethod(parent.callee)) {
                        return (
                            parent.arguments.length !== 3 ||
                            parent.arguments[1] !== currentNode ||
                            isNullOrUndefined(parent.arguments[2])
                        );
                    }
                    if (isMethodWhichHasThisArg(parent.callee)) {
                        return (
                            parent.arguments.length !== 2 ||
                            parent.arguments[0] !== currentNode ||
                            isNullOrUndefined(parent.arguments[1])
                        );
                    }
                    return true;

                // Otherwise `this` is default.
                default:
                    return true;
            }
        }

        /* istanbul ignore next */
        return true;
    },

    /**
     * Get the precedence level based on the node type
     * @param {ASTNode} node node to evaluate
     * @returns {int} precedence level
     * @private
     */
    getPrecedence(node) {
        switch (node.type) {
            case "SequenceExpression":
                return 0;

            case "AssignmentExpression":
            case "ArrowFunctionExpression":
            case "YieldExpression":
                return 1;

            case "ConditionalExpression":
                return 3;

            case "LogicalExpression":
                switch (node.operator) {
                    case "||":
                        return 4;
                    case "&&":
                        return 5;

                    // no default
                }

                /* falls through */

            case "BinaryExpression":

                switch (node.operator) {
                    case "|":
                        return 6;
                    case "^":
                        return 7;
                    case "&":
                        return 8;
                    case "==":
                    case "!=":
                    case "===":
                    case "!==":
                        return 9;
                    case "<":
                    case "<=":
                    case ">":
                    case ">=":
                    case "in":
                    case "instanceof":
                        return 10;
                    case "<<":
                    case ">>":
                    case ">>>":
                        return 11;
                    case "+":
                    case "-":
                        return 12;
                    case "*":
                    case "/":
                    case "%":
                        return 13;
                    case "**":
                        return 15;

                    // no default
                }

                /* falls through */

            case "UnaryExpression":
            case "AwaitExpression":
                return 16;

            case "UpdateExpression":
                return 17;

            case "CallExpression":
            case "ImportExpression":
                return 18;

            case "NewExpression":
                return 19;

            default:
                return 20;
        }
    },

    /**
     * Checks whether the given node is an empty block node or not.
     * @param {ASTNode|null} node The node to check.
     * @returns {boolean} `true` if the node is an empty block.
     */
    isEmptyBlock(node) {
        return Boolean(node && node.type === "BlockStatement" && node.body.length === 0);
    },

    /**
     * Checks whether the given node is an empty function node or not.
     * @param {ASTNode|null} node The node to check.
     * @returns {boolean} `true` if the node is an empty function.
     */
    isEmptyFunction(node) {
        return isFunction(node) && module.exports.isEmptyBlock(node.body);
    },

    /**
     * Returns the result of the string conversion applied to the evaluated value of the given expression node,
     * if it can be determined statically.
     *
     * This function returns a `string` value for all `Literal` nodes and simple `TemplateLiteral` nodes only.
     * In all other cases, this function returns `null`.
     * @param {ASTNode} node Expression node.
     * @returns {string|null} String value if it can be determined. Otherwise, `null`.
     */
    getStaticStringValue(node) {
        switch (node.type) {
            case "Literal":
                if (node.value === null) {
                    if (module.exports.isNullLiteral(node)) {
                        return String(node.value); // "null"
                    }
                    if (node.regex) {
                        return `/${node.regex.pattern}/${node.regex.flags}`;
                    }

                    // Otherwise, this is an unknown literal. The function will return null.

                } else {
                    return String(node.value);
                }
                break;
            case "TemplateLiteral":
                if (node.expressions.length === 0 && node.quasis.length === 1) {
                    return node.quasis[0].value.cooked;
                }
                break;

            // no default
        }

        return null;
    },

    /**
     * Gets the property name of a given node.
     * The node can be a MemberExpression, a Property, or a MethodDefinition.
     *
     * If the name is dynamic, this returns `null`.
     *
     * For examples:
     *
     *     a.b           // => "b"
     *     a["b"]        // => "b"
     *     a['b']        // => "b"
     *     a[`b`]        // => "b"
     *     a[100]        // => "100"
     *     a[b]          // => null
     *     a["a" + "b"]  // => null
     *     a[tag`b`]     // => null
     *     a[`${b}`]     // => null
     *
     *     let a = {b: 1}            // => "b"
     *     let a = {["b"]: 1}        // => "b"
     *     let a = {['b']: 1}        // => "b"
     *     let a = {[`b`]: 1}        // => "b"
     *     let a = {[100]: 1}        // => "100"
     *     let a = {[b]: 1}          // => null
     *     let a = {["a" + "b"]: 1}  // => null
     *     let a = {[tag`b`]: 1}     // => null
     *     let a = {[`${b}`]: 1}     // => null
     * @param {ASTNode} node The node to get.
     * @returns {string|null} The property name if static. Otherwise, null.
     */
    getStaticPropertyName(node) {
        let prop;

        switch (node && node.type) {
            case "Property":
            case "MethodDefinition":
                prop = node.key;
                break;

            case "MemberExpression":
                prop = node.property;
                break;

            // no default
        }

<<<<<<< HEAD
        switch (prop && prop.type) {
            case "Literal":
                if (prop.value === null) {
                    if (prop.regex) {
                        return `/${prop.regex.pattern}/${prop.regex.flags}`;
                    }
                    if (prop.bigint) {
                        return prop.bigint;
                    }
                }
                return String(prop.value);

            case "TemplateLiteral":
                if (prop.expressions.length === 0 && prop.quasis.length === 1) {
                    return prop.quasis[0].value.cooked;
                }
                break;

            case "Identifier":
                if (!node.computed) {
                    return prop.name;
                }
                break;
=======
        if (prop) {
            if (prop.type === "Identifier" && !node.computed) {
                return prop.name;
            }
>>>>>>> 3fa39a63

            return module.exports.getStaticStringValue(prop);
        }

        return null;
    },

    /**
     * Get directives from directive prologue of a Program or Function node.
     * @param {ASTNode} node The node to check.
     * @returns {ASTNode[]} The directives found in the directive prologue.
     */
    getDirectivePrologue(node) {
        const directives = [];

        // Directive prologues only occur at the top of files or functions.
        if (
            node.type === "Program" ||
            node.type === "FunctionDeclaration" ||
            node.type === "FunctionExpression" ||

            /*
             * Do not check arrow functions with implicit return.
             * `() => "use strict";` returns the string `"use strict"`.
             */
            (node.type === "ArrowFunctionExpression" && node.body.type === "BlockStatement")
        ) {
            const statements = node.type === "Program" ? node.body : node.body.body;

            for (const statement of statements) {
                if (
                    statement.type === "ExpressionStatement" &&
                    statement.expression.type === "Literal"
                ) {
                    directives.push(statement);
                } else {
                    break;
                }
            }
        }

        return directives;
    },


    /**
     * Determines whether this node is a decimal integer literal. If a node is a decimal integer literal, a dot added
     * after the node will be parsed as a decimal point, rather than a property-access dot.
     * @param {ASTNode} node The node to check.
     * @returns {boolean} `true` if this node is a decimal integer.
     * @example
     *
     * 5       // true
     * 5.      // false
     * 5.0     // false
     * 05      // false
     * 0x5     // false
     * 0b101   // false
     * 0o5     // false
     * 5e0     // false
     * '5'     // false
     * 5n      // false
     */
    isDecimalInteger(node) {
        return node.type === "Literal" && typeof node.value === "number" &&
            DECIMAL_INTEGER_PATTERN.test(node.raw);
    },

    /**
     * Determines whether this token is a decimal integer numeric token.
     * This is similar to isDecimalInteger(), but for tokens.
     * @param {Token} token The token to check.
     * @returns {boolean} `true` if this token is a decimal integer.
     */
    isDecimalIntegerNumericToken(token) {
        return token.type === "Numeric" && DECIMAL_INTEGER_PATTERN.test(token.value);
    },

    /**
     * Gets the name and kind of the given function node.
     *
     * - `function foo() {}`  .................... `function 'foo'`
     * - `(function foo() {})`  .................. `function 'foo'`
     * - `(function() {})`  ...................... `function`
     * - `function* foo() {}`  ................... `generator function 'foo'`
     * - `(function* foo() {})`  ................. `generator function 'foo'`
     * - `(function*() {})`  ..................... `generator function`
     * - `() => {}`  ............................. `arrow function`
     * - `async () => {}`  ....................... `async arrow function`
     * - `({ foo: function foo() {} })`  ......... `method 'foo'`
     * - `({ foo: function() {} })`  ............. `method 'foo'`
     * - `({ ['foo']: function() {} })`  ......... `method 'foo'`
     * - `({ [foo]: function() {} })`  ........... `method`
     * - `({ foo() {} })`  ....................... `method 'foo'`
     * - `({ foo: function* foo() {} })`  ........ `generator method 'foo'`
     * - `({ foo: function*() {} })`  ............ `generator method 'foo'`
     * - `({ ['foo']: function*() {} })`  ........ `generator method 'foo'`
     * - `({ [foo]: function*() {} })`  .......... `generator method`
     * - `({ *foo() {} })`  ...................... `generator method 'foo'`
     * - `({ foo: async function foo() {} })`  ... `async method 'foo'`
     * - `({ foo: async function() {} })`  ....... `async method 'foo'`
     * - `({ ['foo']: async function() {} })`  ... `async method 'foo'`
     * - `({ [foo]: async function() {} })`  ..... `async method`
     * - `({ async foo() {} })`  ................. `async method 'foo'`
     * - `({ get foo() {} })`  ................... `getter 'foo'`
     * - `({ set foo(a) {} })`  .................. `setter 'foo'`
     * - `class A { constructor() {} }`  ......... `constructor`
     * - `class A { foo() {} }`  ................. `method 'foo'`
     * - `class A { *foo() {} }`  ................ `generator method 'foo'`
     * - `class A { async foo() {} }`  ........... `async method 'foo'`
     * - `class A { ['foo']() {} }`  ............. `method 'foo'`
     * - `class A { *['foo']() {} }`  ............ `generator method 'foo'`
     * - `class A { async ['foo']() {} }`  ....... `async method 'foo'`
     * - `class A { [foo]() {} }`  ............... `method`
     * - `class A { *[foo]() {} }`  .............. `generator method`
     * - `class A { async [foo]() {} }`  ......... `async method`
     * - `class A { get foo() {} }`  ............. `getter 'foo'`
     * - `class A { set foo(a) {} }`  ............ `setter 'foo'`
     * - `class A { static foo() {} }`  .......... `static method 'foo'`
     * - `class A { static *foo() {} }`  ......... `static generator method 'foo'`
     * - `class A { static async foo() {} }`  .... `static async method 'foo'`
     * - `class A { static get foo() {} }`  ...... `static getter 'foo'`
     * - `class A { static set foo(a) {} }`  ..... `static setter 'foo'`
     * @param {ASTNode} node The function node to get.
     * @returns {string} The name and kind of the function node.
     */
    getFunctionNameWithKind(node) {
        const parent = node.parent;
        const tokens = [];

        if (parent.type === "MethodDefinition" && parent.static) {
            tokens.push("static");
        }
        if (node.async) {
            tokens.push("async");
        }
        if (node.generator) {
            tokens.push("generator");
        }

        if (node.type === "ArrowFunctionExpression") {
            tokens.push("arrow", "function");
        } else if (parent.type === "Property" || parent.type === "MethodDefinition") {
            if (parent.kind === "constructor") {
                return "constructor";
            }
            if (parent.kind === "get") {
                tokens.push("getter");
            } else if (parent.kind === "set") {
                tokens.push("setter");
            } else {
                tokens.push("method");
            }
        } else {
            tokens.push("function");
        }

        if (node.id) {
            tokens.push(`'${node.id.name}'`);
        } else {
            const name = module.exports.getStaticPropertyName(parent);

            if (name !== null) {
                tokens.push(`'${name}'`);
            }
        }

        return tokens.join(" ");
    },

    /**
     * Gets the location of the given function node for reporting.
     *
     * - `function foo() {}`
     *    ^^^^^^^^^^^^
     * - `(function foo() {})`
     *     ^^^^^^^^^^^^
     * - `(function() {})`
     *     ^^^^^^^^
     * - `function* foo() {}`
     *    ^^^^^^^^^^^^^
     * - `(function* foo() {})`
     *     ^^^^^^^^^^^^^
     * - `(function*() {})`
     *     ^^^^^^^^^
     * - `() => {}`
     *       ^^
     * - `async () => {}`
     *             ^^
     * - `({ foo: function foo() {} })`
     *       ^^^^^^^^^^^^^^^^^
     * - `({ foo: function() {} })`
     *       ^^^^^^^^^^^^^
     * - `({ ['foo']: function() {} })`
     *       ^^^^^^^^^^^^^^^^^
     * - `({ [foo]: function() {} })`
     *       ^^^^^^^^^^^^^^^
     * - `({ foo() {} })`
     *       ^^^
     * - `({ foo: function* foo() {} })`
     *       ^^^^^^^^^^^^^^^^^^
     * - `({ foo: function*() {} })`
     *       ^^^^^^^^^^^^^^
     * - `({ ['foo']: function*() {} })`
     *       ^^^^^^^^^^^^^^^^^^
     * - `({ [foo]: function*() {} })`
     *       ^^^^^^^^^^^^^^^^
     * - `({ *foo() {} })`
     *       ^^^^
     * - `({ foo: async function foo() {} })`
     *       ^^^^^^^^^^^^^^^^^^^^^^^
     * - `({ foo: async function() {} })`
     *       ^^^^^^^^^^^^^^^^^^^
     * - `({ ['foo']: async function() {} })`
     *       ^^^^^^^^^^^^^^^^^^^^^^^
     * - `({ [foo]: async function() {} })`
     *       ^^^^^^^^^^^^^^^^^^^^^
     * - `({ async foo() {} })`
     *       ^^^^^^^^^
     * - `({ get foo() {} })`
     *       ^^^^^^^
     * - `({ set foo(a) {} })`
     *       ^^^^^^^
     * - `class A { constructor() {} }`
     *              ^^^^^^^^^^^
     * - `class A { foo() {} }`
     *              ^^^
     * - `class A { *foo() {} }`
     *              ^^^^
     * - `class A { async foo() {} }`
     *              ^^^^^^^^^
     * - `class A { ['foo']() {} }`
     *              ^^^^^^^
     * - `class A { *['foo']() {} }`
     *              ^^^^^^^^
     * - `class A { async ['foo']() {} }`
     *              ^^^^^^^^^^^^^
     * - `class A { [foo]() {} }`
     *              ^^^^^
     * - `class A { *[foo]() {} }`
     *              ^^^^^^
     * - `class A { async [foo]() {} }`
     *              ^^^^^^^^^^^
     * - `class A { get foo() {} }`
     *              ^^^^^^^
     * - `class A { set foo(a) {} }`
     *              ^^^^^^^
     * - `class A { static foo() {} }`
     *              ^^^^^^^^^^
     * - `class A { static *foo() {} }`
     *              ^^^^^^^^^^^
     * - `class A { static async foo() {} }`
     *              ^^^^^^^^^^^^^^^^
     * - `class A { static get foo() {} }`
     *              ^^^^^^^^^^^^^^
     * - `class A { static set foo(a) {} }`
     *              ^^^^^^^^^^^^^^
     * @param {ASTNode} node The function node to get.
     * @param {SourceCode} sourceCode The source code object to get tokens.
     * @returns {string} The location of the function node for reporting.
     */
    getFunctionHeadLoc(node, sourceCode) {
        const parent = node.parent;
        let start = null;
        let end = null;

        if (node.type === "ArrowFunctionExpression") {
            const arrowToken = sourceCode.getTokenBefore(node.body, isArrowToken);

            start = arrowToken.loc.start;
            end = arrowToken.loc.end;
        } else if (parent.type === "Property" || parent.type === "MethodDefinition") {
            start = parent.loc.start;
            end = getOpeningParenOfParams(node, sourceCode).loc.start;
        } else {
            start = node.loc.start;
            end = getOpeningParenOfParams(node, sourceCode).loc.start;
        }

        return {
            start: Object.assign({}, start),
            end: Object.assign({}, end)
        };
    },

    /**
     * Gets next location when the result is not out of bound, otherwise returns null.
     * @param {SourceCode} sourceCode The sourceCode
     * @param {{line: number, column: number}} location The location
     * @returns {{line: number, column: number} | null} Next location
     */
    getNextLocation(sourceCode, location) {
        const index = sourceCode.getIndexFromLoc(location);

        // Avoid out of bound location
        if (index + 1 > sourceCode.text.length) {
            return null;
        }

        return sourceCode.getLocFromIndex(index + 1);
    },

    /**
     * Gets the parenthesized text of a node. This is similar to sourceCode.getText(node), but it also includes any parentheses
     * surrounding the node.
     * @param {SourceCode} sourceCode The source code object
     * @param {ASTNode} node An expression node
     * @returns {string} The text representing the node, with all surrounding parentheses included
     */
    getParenthesisedText(sourceCode, node) {
        let leftToken = sourceCode.getFirstToken(node);
        let rightToken = sourceCode.getLastToken(node);

        while (
            sourceCode.getTokenBefore(leftToken) &&
            sourceCode.getTokenBefore(leftToken).type === "Punctuator" &&
            sourceCode.getTokenBefore(leftToken).value === "(" &&
            sourceCode.getTokenAfter(rightToken) &&
            sourceCode.getTokenAfter(rightToken).type === "Punctuator" &&
            sourceCode.getTokenAfter(rightToken).value === ")"
        ) {
            leftToken = sourceCode.getTokenBefore(leftToken);
            rightToken = sourceCode.getTokenAfter(rightToken);
        }

        return sourceCode.getText().slice(leftToken.range[0], rightToken.range[1]);
    },

    /*
     * Determine if a node has a possiblity to be an Error object
     * @param  {ASTNode} node  ASTNode to check
     * @returns {boolean} True if there is a chance it contains an Error obj
     */
    couldBeError(node) {
        switch (node.type) {
            case "Identifier":
            case "CallExpression":
            case "NewExpression":
            case "MemberExpression":
            case "TaggedTemplateExpression":
            case "YieldExpression":
            case "AwaitExpression":
                return true; // possibly an error object.

            case "AssignmentExpression":
                return module.exports.couldBeError(node.right);

            case "SequenceExpression": {
                const exprs = node.expressions;

                return exprs.length !== 0 && module.exports.couldBeError(exprs[exprs.length - 1]);
            }

            case "LogicalExpression":
                return module.exports.couldBeError(node.left) || module.exports.couldBeError(node.right);

            case "ConditionalExpression":
                return module.exports.couldBeError(node.consequent) || module.exports.couldBeError(node.alternate);

            default:
                return false;
        }
    },

    /**
     * Determines whether the given node is a `null` literal.
     * @param {ASTNode} node The node to check
     * @returns {boolean} `true` if the node is a `null` literal
     */
    isNullLiteral(node) {

        /*
         * Checking `node.value === null` does not guarantee that a literal is a null literal.
         * When parsing values that cannot be represented in the current environment (e.g. unicode
         * regexes in Node 4), `node.value` is set to `null` because it wouldn't be possible to
         * set `node.value` to a unicode regex. To make sure a literal is actually `null`, check
         * `node.regex` instead. Also see: https://github.com/eslint/eslint/issues/8020
         */
        return node.type === "Literal" && node.value === null && !node.regex && !node.bigint;
    },

    /**
     * Check if a given node is a numeric literal or not.
     * @param {ASTNode} node The node to check.
     * @returns {boolean} `true` if the node is a number or bigint literal.
     */
    isNumericLiteral(node) {
        return (
            node.type === "Literal" &&
            (typeof node.value === "number" || Boolean(node.bigint))
        );
    },

    /**
     * Determines whether two tokens can safely be placed next to each other without merging into a single token
     * @param {Token|string} leftValue The left token. If this is a string, it will be tokenized and the last token will be used.
     * @param {Token|string} rightValue The right token. If this is a string, it will be tokenized and the first token will be used.
     * @returns {boolean} If the tokens cannot be safely placed next to each other, returns `false`. If the tokens can be placed
     * next to each other, behavior is undefined (although it should return `true` in most cases).
     */
    canTokensBeAdjacent(leftValue, rightValue) {
        let leftToken;

        if (typeof leftValue === "string") {
            const leftTokens = espree.tokenize(leftValue, { ecmaVersion: 2015 });

            leftToken = leftTokens[leftTokens.length - 1];
        } else {
            leftToken = leftValue;
        }

        const rightToken = typeof rightValue === "string" ? espree.tokenize(rightValue, { ecmaVersion: 2015 })[0] : rightValue;

        if (leftToken.type === "Punctuator" || rightToken.type === "Punctuator") {
            if (leftToken.type === "Punctuator" && rightToken.type === "Punctuator") {
                const PLUS_TOKENS = new Set(["+", "++"]);
                const MINUS_TOKENS = new Set(["-", "--"]);

                return !(
                    PLUS_TOKENS.has(leftToken.value) && PLUS_TOKENS.has(rightToken.value) ||
                    MINUS_TOKENS.has(leftToken.value) && MINUS_TOKENS.has(rightToken.value)
                );
            }
            return true;
        }

        if (
            leftToken.type === "String" || rightToken.type === "String" ||
            leftToken.type === "Template" || rightToken.type === "Template"
        ) {
            return true;
        }

        if (leftToken.type !== "Numeric" && rightToken.type === "Numeric" && rightToken.value.startsWith(".")) {
            return true;
        }

        return false;
    },

    /**
     * Get the `loc` object of a given name in a `/*globals` directive comment.
     * @param {SourceCode} sourceCode The source code to convert index to loc.
     * @param {Comment} comment The `/*globals` directive comment which include the name.
     * @param {string} name The name to find.
     * @returns {SourceLocation} The `loc` object.
     */
    getNameLocationInGlobalDirectiveComment(sourceCode, comment, name) {
        const namePattern = new RegExp(`[\\s,]${lodash.escapeRegExp(name)}(?:$|[\\s,:])`, "gu");

        // To ignore the first text "global".
        namePattern.lastIndex = comment.value.indexOf("global") + 6;

        // Search a given variable name.
        const match = namePattern.exec(comment.value);

        // Convert the index to loc.
        return sourceCode.getLocFromIndex(
            comment.range[0] +
            "/*".length +
            (match ? match.index + 1 : 0)
        );
    },

    /**
     * Determines whether the given raw string contains an octal escape sequence.
     *
     * "\1", "\2" ... "\7"
     * "\00", "\01" ... "\09"
     *
     * "\0", when not followed by a digit, is not an octal escape sequence.
     * @param {string} rawString A string in its raw representation.
     * @returns {boolean} `true` if the string contains at least one octal escape sequence.
     */
    hasOctalEscapeSequence(rawString) {
        return OCTAL_ESCAPE_PATTERN.test(rawString);
    }
};<|MERGE_RESOLUTION|>--- conflicted
+++ resolved
@@ -884,6 +884,9 @@
                     if (node.regex) {
                         return `/${node.regex.pattern}/${node.regex.flags}`;
                     }
+                    if (node.bigint) {
+                        return node.bigint;
+                    }
 
                     // Otherwise, this is an unknown literal. The function will return null.
 
@@ -949,36 +952,10 @@
             // no default
         }
 
-<<<<<<< HEAD
-        switch (prop && prop.type) {
-            case "Literal":
-                if (prop.value === null) {
-                    if (prop.regex) {
-                        return `/${prop.regex.pattern}/${prop.regex.flags}`;
-                    }
-                    if (prop.bigint) {
-                        return prop.bigint;
-                    }
-                }
-                return String(prop.value);
-
-            case "TemplateLiteral":
-                if (prop.expressions.length === 0 && prop.quasis.length === 1) {
-                    return prop.quasis[0].value.cooked;
-                }
-                break;
-
-            case "Identifier":
-                if (!node.computed) {
-                    return prop.name;
-                }
-                break;
-=======
         if (prop) {
             if (prop.type === "Identifier" && !node.computed) {
                 return prop.name;
             }
->>>>>>> 3fa39a63
 
             return module.exports.getStaticStringValue(prop);
         }
