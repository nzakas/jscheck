--- conflicted
+++ resolved
@@ -263,17 +263,9 @@
                 // "" + foo
                 operatorAllowed = options.allow.indexOf("+") >= 0;
                 if (!operatorAllowed && options.string && isConcatWithEmptyString(node)) {
-<<<<<<< HEAD
-                    const recommendation = `String(${sourceCode.getText(getOtherOperand(node, ""))})`;
-
-                    report(node, recommendation);
-=======
-                    context.report(
-                        node,
-                        "use `String({{code}})` instead.", {
-                            code: sourceCode.getText(getNonEmptyOperand(node))
-                        });
->>>>>>> 645dda57
+                    const recommendation = `String(${sourceCode.getText(getNonEmptyOperand(node, ""))})`;
+
+                    report(node, recommendation);
                 }
             },
 
@@ -283,19 +275,11 @@
                 const operatorAllowed = options.allow.indexOf("+") >= 0;
 
                 if (!operatorAllowed && options.string && isAppendEmptyString(node)) {
-<<<<<<< HEAD
-                    const code = sourceCode.getText(getOtherOperand(node, ""));
+                    const code = sourceCode.getText(getNonEmptyOperand(node, ""));
 
                     const recommendation = `${code} = String(${code})`;
 
                     report(node, recommendation);
-=======
-                    context.report(
-                        node,
-                        "use `{{code}} = String({{code}})` instead.", {
-                            code: sourceCode.getText(getNonEmptyOperand(node))
-                        });
->>>>>>> 645dda57
                 }
             }
         };
