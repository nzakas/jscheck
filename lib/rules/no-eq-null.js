--- conflicted
+++ resolved
@@ -22,7 +22,7 @@
         schema: [],
 
         messages: {
-            unexpected: "Use ‘===’ to compare with ‘null’."
+            unexpected: "Use '===' to compare with null."
         }
     },
 
@@ -35,11 +35,7 @@
 
                 if (node.right.type === "Literal" && node.right.raw === "null" && badOperator ||
                         node.left.type === "Literal" && node.left.raw === "null" && badOperator) {
-<<<<<<< HEAD
                     context.report({ node, messageId: "unexpected" });
-=======
-                    context.report({ node, message: "Use '===' to compare with null." });
->>>>>>> 33ca1ea6
                 }
             }
         };
