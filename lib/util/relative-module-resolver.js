/**
 * Utility for resolving a module relative to another module
 * @author Teddy Katz
 */

"use strict";

const Module = require("module");
const path = require("path");

// Polyfill Node's `Module.createRequire` if not present. We only support the case where the argument is a filepath, not a URL.
const createRequire = (

    // Added in v12.2.0
    Module.createRequire ||

    // Added in v10.12.0, but deprecated in v12.2.0.
    Module.createRequireFromPath ||

    // Polyfill.
    (filename => {
        const mod = new Module(filename, null);

        mod.filename = filename;
        mod.paths = Module._nodeModulePaths(path.dirname(filename)); // eslint-disable-line no-underscore-dangle
        mod._compile("module.exports = require;", filename); // eslint-disable-line no-underscore-dangle
        return mod.exports;
    })
);

<<<<<<< HEAD
/**
 * Resolves a Node module relative to another module
 * @param {string} moduleName The name of a Node module, or a path to a Node module.
 *
 * @param {string} relativeToPath An absolute path indicating the module that `moduleName` should be resolved relative to. This must be
 * a file rather than a directory, but the file need not actually exist.
 * @returns {string} The absolute path that would result from calling `require.resolve(moduleName)` in a file located at `relativeToPath`
 */
module.exports = (moduleName, relativeToPath) =>
    createRequire(relativeToPath).resolve(moduleName);
=======
module.exports = {

    /**
     * Resolves a Node module relative to another module
     * @param {string} moduleName The name of a Node module, or a path to a Node module.
     *
     * @param {string} relativeToPath An absolute path indicating the module that `moduleName` should be resolved relative to. This must be
     * a file rather than a directory, but the file need not actually exist.
     * @returns {string} The absolute path that would result from calling `require.resolve(moduleName)` in a file located at `relativeToPath`
     */
    resolve(moduleName, relativeToPath) {
        try {
            return createRequireFromPath(relativeToPath).resolve(moduleName);
        } catch (error) {
            if (error && error.code === "MODULE_NOT_FOUND" && error.message.includes(moduleName)) {
                error.message += ` relative to '${relativeToPath}'`;
            }
            throw error;
        }
    }
};
>>>>>>> e4400b5a
<|MERGE_RESOLUTION|>--- conflicted
+++ resolved
@@ -28,18 +28,6 @@
     })
 );
 
-<<<<<<< HEAD
-/**
- * Resolves a Node module relative to another module
- * @param {string} moduleName The name of a Node module, or a path to a Node module.
- *
- * @param {string} relativeToPath An absolute path indicating the module that `moduleName` should be resolved relative to. This must be
- * a file rather than a directory, but the file need not actually exist.
- * @returns {string} The absolute path that would result from calling `require.resolve(moduleName)` in a file located at `relativeToPath`
- */
-module.exports = (moduleName, relativeToPath) =>
-    createRequire(relativeToPath).resolve(moduleName);
-=======
 module.exports = {
 
     /**
@@ -52,7 +40,7 @@
      */
     resolve(moduleName, relativeToPath) {
         try {
-            return createRequireFromPath(relativeToPath).resolve(moduleName);
+            return createRequire(relativeToPath).resolve(moduleName);
         } catch (error) {
             if (error && error.code === "MODULE_NOT_FOUND" && error.message.includes(moduleName)) {
                 error.message += ` relative to '${relativeToPath}'`;
@@ -60,5 +48,4 @@
             throw error;
         }
     }
-};
->>>>>>> e4400b5a
+};