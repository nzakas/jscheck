--- conflicted
+++ resolved
@@ -501,13 +501,8 @@
 
     const ruleMap = configContext.ruleMap;
 
-<<<<<<< HEAD
     // validate the configuration before continuing
-    validator.validate(config, configFullName, ruleMap.get.bind(ruleMap), configContext.linterContext.environments);
-=======
-        // validate the configuration before continuing
-        validator.validate(config, ruleMap.get.bind(ruleMap), configContext.linterContext.environments, resolvedPath.configFullName);
->>>>>>> 78358a8f
+    validator.validate(config, ruleMap.get.bind(ruleMap), configContext.linterContext.environments, configFullName);
 
     /*
      * If an `extends` property is defined, it represents a configuration file to use as
