/**
 * @fileoverview The factory of `ConfigArray` objects.
 *
 * This class provides methods to create `ConfigArray` instance.
 *
 * - `create(configData, options)`
 *     Create a `ConfigArray` instance from a config data. This is to handle CLI
 *     options except `--config`.
 * - `loadFile(filePath, options)`
 *     Create a `ConfigArray` instance from a config file. This is to handle
 *     `--config` option. If the file was not found, throws the following error:
 *      - If the filename was `*.js`, a `MODULE_NOT_FOUND` error.
 *      - If the filename was `package.json`, an IO error or an
 *        `ESLINT_CONFIG_FIELD_NOT_FOUND` error.
 *      - Otherwise, an IO error such as `ENOENT`.
 * - `loadInDirectory(directoryPath, options)`
 *     Create a `ConfigArray` instance from a config file which is on a given
 *     directory. This tries to load `.eslintrc.*` or `package.json`. If not
 *     found, returns an empty `ConfigArray`.
 * - `loadESLintIgnore(filePath)`
 *     Create a `ConfigArray` instance from a config file that is `.eslintignore`
 *     format. This is to handle `--ignore-path` option.
 * - `loadDefaultESLintIgnore()`
 *     Create a `ConfigArray` instance from `.eslintignore` or `package.json` in
 *     the current working directory.
 *
 * `ConfigArrayFactory` class has the responsibility that loads configuration
 * files, including loading `extends`, `parser`, and `plugins`. The created
 * `ConfigArray` instance has the loaded `extends`, `parser`, and `plugins`.
 *
 * But this class doesn't handle cascading. `CascadingConfigArrayFactory` class
 * handles cascading and hierarchy.
 *
 * @author Toru Nagashima <https://github.com/mysticatea>
 */
"use strict";

//------------------------------------------------------------------------------
// Requirements
//------------------------------------------------------------------------------

const fs = require("fs");
const path = require("path");
const importFresh = require("import-fresh");
const stripComments = require("strip-json-comments");
const { validateConfigSchema } = require("../shared/config-validator");
const naming = require("../shared/naming");
const ModuleResolver = require("../shared/relative-module-resolver");
const {
    ConfigArray,
    ConfigDependency,
    IgnorePattern,
    OverrideTester
} = require("./config-array");
const debug = require("debug")("eslint:config-array-factory");

//------------------------------------------------------------------------------
// Helpers
//------------------------------------------------------------------------------

const eslintRecommendedPath = path.resolve(__dirname, "../../conf/eslint-recommended.js");
const eslintAllPath = path.resolve(__dirname, "../../conf/eslint-all.js");
const configFilenames = [
    ".eslintrc.js",
    ".eslintrc.cjs",
    ".eslintrc.yaml",
    ".eslintrc.yml",
    ".eslintrc.json",
    ".eslintrc",
    "package.json"
];

// Define types for VSCode IntelliSense.
/** @typedef {import("../shared/types").ConfigData} ConfigData */
/** @typedef {import("../shared/types").OverrideConfigData} OverrideConfigData */
/** @typedef {import("../shared/types").Parser} Parser */
/** @typedef {import("../shared/types").Plugin} Plugin */
/** @typedef {import("./config-array/config-dependency").DependentParser} DependentParser */
/** @typedef {import("./config-array/config-dependency").DependentPlugin} DependentPlugin */
/** @typedef {ConfigArray[0]} ConfigArrayElement */

/**
 * @typedef {Object} ConfigArrayFactoryOptions
 * @property {Map<string,Plugin>} [additionalPluginPool] The map for additional plugins.
 * @property {string} [cwd] The path to the current working directory.
 * @property {string} [resolvePluginsRelativeTo] A path to the directory that plugins should be resolved from. Defaults to `cwd`.
 */

/**
 * @typedef {Object} ConfigArrayFactoryInternalSlots
 * @property {Map<string,Plugin>} additionalPluginPool The map for additional plugins.
 * @property {string} cwd The path to the current working directory.
 * @property {string | undefined} resolvePluginsRelativeTo An absolute path the the directory that plugins should be resolved from.
 */

/**
 * @typedef {Object} ConfigArrayFactoryLoadingContext
 * @property {string} filePath The path to the current configuration.
 * @property {string} matchBasePath The base path to resolve relative paths in `overrides[].files`, `overrides[].excludedFiles`, and `ignorePatterns`.
 * @property {string} name The name of the current configuration.
 * @property {string} pluginBasePath The base path to resolve plugins.
 * @property {"config" | "ignore" | "implicit-processor"} type The type of the current configuration. This is `"config"` in normal. This is `"ignore"` if it came from `.eslintignore`. This is `"implicit-processor"` if it came from legacy file-extension processors.
 */

/**
 * @typedef {Object} ConfigArrayFactoryLoadingContext
 * @property {string} filePath The path to the current configuration.
 * @property {string} matchBasePath The base path to resolve relative paths in `overrides[].files`, `overrides[].excludedFiles`, and `ignorePatterns`.
 * @property {string} name The name of the current configuration.
 * @property {"config" | "ignore" | "implicit-processor"} type The type of the current configuration. This is `"config"` in normal. This is `"ignore"` if it came from `.eslintignore`. This is `"implicit-processor"` if it came from legacy file-extension processors.
 */

/** @type {WeakMap<ConfigArrayFactory, ConfigArrayFactoryInternalSlots>} */
const internalSlotsMap = new WeakMap();

/**
 * Check if a given string is a file path.
 * @param {string} nameOrPath A module name or file path.
 * @returns {boolean} `true` if the `nameOrPath` is a file path.
 */
function isFilePath(nameOrPath) {
    return (
        /^\.{1,2}[/\\]/u.test(nameOrPath) ||
        path.isAbsolute(nameOrPath)
    );
}

/**
 * Convenience wrapper for synchronously reading file contents.
 * @param {string} filePath The filename to read.
 * @returns {string} The file contents, with the BOM removed.
 * @private
 */
function readFile(filePath) {
    return fs.readFileSync(filePath, "utf8").replace(/^\ufeff/u, "");
}

/**
 * Loads a YAML configuration from a file.
 * @param {string} filePath The filename to load.
 * @returns {ConfigData} The configuration object from the file.
 * @throws {Error} If the file cannot be read.
 * @private
 */
function loadYAMLConfigFile(filePath) {
    debug(`Loading YAML config file: ${filePath}`);

    // lazy load YAML to improve performance when not used
    const yaml = require("js-yaml");

    try {

        // empty YAML file can be null, so always use
        return yaml.safeLoad(readFile(filePath)) || {};
    } catch (e) {
        debug(`Error reading YAML file: ${filePath}`);
        e.message = `Cannot read config file: ${filePath}\nError: ${e.message}`;
        throw e;
    }
}

/**
 * Loads a JSON configuration from a file.
 * @param {string} filePath The filename to load.
 * @returns {ConfigData} The configuration object from the file.
 * @throws {Error} If the file cannot be read.
 * @private
 */
function loadJSONConfigFile(filePath) {
    debug(`Loading JSON config file: ${filePath}`);

    try {
        return JSON.parse(stripComments(readFile(filePath)));
    } catch (e) {
        debug(`Error reading JSON file: ${filePath}`);
        e.message = `Cannot read config file: ${filePath}\nError: ${e.message}`;
        e.messageTemplate = "failed-to-read-json";
        e.messageData = {
            path: filePath,
            message: e.message
        };
        throw e;
    }
}

/**
 * Loads a legacy (.eslintrc) configuration from a file.
 * @param {string} filePath The filename to load.
 * @returns {ConfigData} The configuration object from the file.
 * @throws {Error} If the file cannot be read.
 * @private
 */
function loadLegacyConfigFile(filePath) {
    debug(`Loading legacy config file: ${filePath}`);

    // lazy load YAML to improve performance when not used
    const yaml = require("js-yaml");

    try {
        return yaml.safeLoad(stripComments(readFile(filePath))) || /* istanbul ignore next */ {};
    } catch (e) {
        debug("Error reading YAML file: %s\n%o", filePath, e);
        e.message = `Cannot read config file: ${filePath}\nError: ${e.message}`;
        throw e;
    }
}

/**
 * Loads a JavaScript configuration from a file.
 * @param {string} filePath The filename to load.
 * @returns {ConfigData} The configuration object from the file.
 * @throws {Error} If the file cannot be read.
 * @private
 */
function loadJSConfigFile(filePath) {
    debug(`Loading JS config file: ${filePath}`);
    try {
        return importFresh(filePath);
    } catch (e) {
        debug(`Error reading JavaScript file: ${filePath}`);
        e.message = `Cannot read config file: ${filePath}\nError: ${e.message}`;
        throw e;
    }
}

/**
 * Loads a configuration from a package.json file.
 * @param {string} filePath The filename to load.
 * @returns {ConfigData} The configuration object from the file.
 * @throws {Error} If the file cannot be read.
 * @private
 */
function loadPackageJSONConfigFile(filePath) {
    debug(`Loading package.json config file: ${filePath}`);
    try {
        const packageData = loadJSONConfigFile(filePath);

        if (!Object.hasOwnProperty.call(packageData, "eslintConfig")) {
            throw Object.assign(
                new Error("package.json file doesn't have 'eslintConfig' field."),
                { code: "ESLINT_CONFIG_FIELD_NOT_FOUND" }
            );
        }

        return packageData.eslintConfig;
    } catch (e) {
        debug(`Error reading package.json file: ${filePath}`);
        e.message = `Cannot read config file: ${filePath}\nError: ${e.message}`;
        throw e;
    }
}

/**
 * Loads a `.eslintignore` from a file.
 * @param {string} filePath The filename to load.
 * @returns {string[]} The ignore patterns from the file.
 * @private
 */
function loadESLintIgnoreFile(filePath) {
    debug(`Loading .eslintignore file: ${filePath}`);

    try {
        return readFile(filePath)
            .split(/\r?\n/gu)
            .filter(line => line.trim() !== "" && !line.startsWith("#"));
    } catch (e) {
        debug(`Error reading .eslintignore file: ${filePath}`);
        e.message = `Cannot read .eslintignore file: ${filePath}\nError: ${e.message}`;
        throw e;
    }
}

/**
 * Creates an error to notify about a missing config to extend from.
 * @param {string} configName The name of the missing config.
 * @param {string} importerName The name of the config that imported the missing config
 * @returns {Error} The error object to throw
 * @private
 */
function configMissingError(configName, importerName) {
    return Object.assign(
        new Error(`Failed to load config "${configName}" to extend from.`),
        {
            messageTemplate: "extend-config-missing",
            messageData: { configName, importerName }
        }
    );
}

/**
 * Loads a configuration file regardless of the source. Inspects the file path
 * to determine the correctly way to load the config file.
 * @param {string} filePath The path to the configuration.
 * @returns {ConfigData|null} The configuration information.
 * @private
 */
function loadConfigFile(filePath) {
    switch (path.extname(filePath)) {
        case ".js":
        case ".cjs":
            return loadJSConfigFile(filePath);

        case ".json":
            if (path.basename(filePath) === "package.json") {
                return loadPackageJSONConfigFile(filePath);
            }
            return loadJSONConfigFile(filePath);

        case ".yaml":
        case ".yml":
            return loadYAMLConfigFile(filePath);

        default:
            return loadLegacyConfigFile(filePath);
    }
}

/**
 * Write debug log.
 * @param {string} request The requested module name.
 * @param {string} relativeTo The file path to resolve the request relative to.
 * @param {string} filePath The resolved file path.
 * @returns {void}
 */
function writeDebugLogForLoading(request, relativeTo, filePath) {
    /* istanbul ignore next */
    if (debug.enabled) {
        let nameAndVersion = null;

        try {
            const packageJsonPath = ModuleResolver.resolve(
                `${request}/package.json`,
                relativeTo
            );
            const { version = "unknown" } = require(packageJsonPath);

            nameAndVersion = `${request}@${version}`;
        } catch (error) {
            debug("package.json was not found:", error.message);
            nameAndVersion = request;
        }

        debug("Loaded: %s (%s)", nameAndVersion, filePath);
    }
}

/**
 * Create a new context with default values.
<<<<<<< HEAD
 * @param {ConfigArrayFactoryInternalSlots} slots The internal slots.
=======
 * @param {string | undefined} cwd The current working directory.
>>>>>>> 48b122f4
 * @param {"config" | "ignore" | "implicit-processor" | undefined} providedType The type of the current configuration. Default is `"config"`.
 * @param {string | undefined} providedName The name of the current configuration. Default is the relative path from `cwd` to `filePath`.
 * @param {string | undefined} providedFilePath The path to the current configuration. Default is empty string.
 * @param {string | undefined} providedMatchBasePath The type of the current configuration. Default is the directory of `filePath` or `cwd`.
 * @returns {ConfigArrayFactoryLoadingContext} The created context.
 */
function createContext(
<<<<<<< HEAD
    { cwd, resolvePluginsRelativeTo },
=======
    cwd,
>>>>>>> 48b122f4
    providedType,
    providedName,
    providedFilePath,
    providedMatchBasePath
) {
    const filePath = providedFilePath
        ? path.resolve(cwd, providedFilePath)
        : "";
    const matchBasePath =
<<<<<<< HEAD
        (providedMatchBasePath && path.resolve(cwd, providedMatchBasePath)) ||
=======
        providedMatchBasePath ||
>>>>>>> 48b122f4
        (filePath && path.dirname(filePath)) ||
        cwd;
    const name =
        providedName ||
        (filePath && path.relative(cwd, filePath)) ||
        "";
<<<<<<< HEAD
    const pluginBasePath =
        resolvePluginsRelativeTo ||
        (filePath && path.dirname(filePath)) ||
        cwd;
    const type = providedType || "config";

    return { filePath, matchBasePath, name, pluginBasePath, type };
=======
    const type = providedType || "config";

    return { filePath, matchBasePath, name, type };
>>>>>>> 48b122f4
}

/**
 * Normalize a given plugin.
 * - Ensure the object to have four properties: configs, environments, processors, and rules.
 * - Ensure the object to not have other properties.
 * @param {Plugin} plugin The plugin to normalize.
 * @returns {Plugin} The normalized plugin.
 */
function normalizePlugin(plugin) {
    return {
        configs: plugin.configs || {},
        environments: plugin.environments || {},
        processors: plugin.processors || {},
        rules: plugin.rules || {}
    };
}

//------------------------------------------------------------------------------
// Public Interface
//------------------------------------------------------------------------------

/**
 * The factory of `ConfigArray` objects.
 */
class ConfigArrayFactory {

    /**
     * Initialize this instance.
     * @param {ConfigArrayFactoryOptions} [options] The map for additional plugins.
     */
    constructor({
        additionalPluginPool = new Map(),
        cwd = process.cwd(),
        resolvePluginsRelativeTo
    } = {}) {
        internalSlotsMap.set(this, {
            additionalPluginPool,
            cwd,
<<<<<<< HEAD
            resolvePluginsRelativeTo:
                resolvePluginsRelativeTo &&
                path.resolve(cwd, resolvePluginsRelativeTo)
=======
            resolvePluginsRelativeTo: path.resolve(cwd, resolvePluginsRelativeTo)
>>>>>>> 48b122f4
        });
    }

    /**
     * Create `ConfigArray` instance from a config data.
     * @param {ConfigData|null} configData The config data to create.
     * @param {Object} [options] The options.
     * @param {string} [options.basePath] The base path to resolve relative paths in `overrides[].files`, `overrides[].excludedFiles`, and `ignorePatterns`.
     * @param {string} [options.filePath] The path to this config data.
     * @param {string} [options.name] The config name.
     * @returns {ConfigArray} Loaded config.
     */
    create(configData, { basePath, filePath, name } = {}) {
        if (!configData) {
            return new ConfigArray();
        }

<<<<<<< HEAD
        const slots = internalSlotsMap.get(this);
        const ctx = createContext(slots, "config", name, filePath, basePath);
=======
        const { cwd } = internalSlotsMap.get(this);
        const ctx = createContext(cwd, "config", name, filePath, basePath);
>>>>>>> 48b122f4
        const elements = this._normalizeConfigData(configData, ctx);

        return new ConfigArray(...elements);
    }

    /**
     * Load a config file.
     * @param {string} filePath The path to a config file.
     * @param {Object} [options] The options.
     * @param {string} [options.basePath] The base path to resolve relative paths in `overrides[].files`, `overrides[].excludedFiles`, and `ignorePatterns`.
     * @param {string} [options.name] The config name.
     * @returns {ConfigArray} Loaded config.
     */
    loadFile(filePath, { basePath, name } = {}) {
<<<<<<< HEAD
        const slots = internalSlotsMap.get(this);
        const ctx = createContext(slots, "config", name, filePath, basePath);
=======
        const { cwd } = internalSlotsMap.get(this);
        const ctx = createContext(cwd, "config", name, filePath, basePath);
>>>>>>> 48b122f4

        return new ConfigArray(...this._loadConfigData(ctx));
    }

    /**
     * Load the config file on a given directory if exists.
     * @param {string} directoryPath The path to a directory.
     * @param {Object} [options] The options.
     * @param {string} [options.basePath] The base path to resolve relative paths in `overrides[].files`, `overrides[].excludedFiles`, and `ignorePatterns`.
     * @param {string} [options.name] The config name.
     * @returns {ConfigArray} Loaded config. An empty `ConfigArray` if any config doesn't exist.
     */
    loadInDirectory(directoryPath, { basePath, name } = {}) {
<<<<<<< HEAD
        const slots = internalSlotsMap.get(this);

        for (const filename of configFilenames) {
            const ctx = createContext(
                slots,
=======
        const { cwd } = internalSlotsMap.get(this);

        for (const filename of configFilenames) {
            const ctx = createContext(
                cwd,
>>>>>>> 48b122f4
                "config",
                name,
                path.join(directoryPath, filename),
                basePath
            );

            if (fs.existsSync(ctx.filePath)) {
                let configData;

                try {
                    configData = loadConfigFile(ctx.filePath);
                } catch (error) {
                    if (!error || error.code !== "ESLINT_CONFIG_FIELD_NOT_FOUND") {
                        throw error;
                    }
                }

                if (configData) {
                    debug(`Config file found: ${ctx.filePath}`);
                    return new ConfigArray(
                        ...this._normalizeConfigData(configData, ctx)
                    );
                }
            }
        }

        debug(`Config file not found on ${directoryPath}`);
        return new ConfigArray();
    }

    /**
     * Check if a config file on a given directory exists or not.
     * @param {string} directoryPath The path to a directory.
     * @returns {string | null} The path to the found config file. If not found then null.
     */
    static getPathToConfigFileInDirectory(directoryPath) {
        for (const filename of configFilenames) {
            const filePath = path.join(directoryPath, filename);

            if (fs.existsSync(filePath)) {
                if (filename === "package.json") {
                    try {
                        loadPackageJSONConfigFile(filePath);
                        return filePath;
                    } catch (error) { /* ignore */ }
                } else {
                    return filePath;
                }
            }
        }
        return null;
    }

    /**
     * Load `.eslintignore` file.
     * @param {string} filePath The path to a `.eslintignore` file to load.
     * @returns {ConfigArray} Loaded config. An empty `ConfigArray` if any config doesn't exist.
     */
    loadESLintIgnore(filePath) {
<<<<<<< HEAD
        const slots = internalSlotsMap.get(this);
        const ctx = createContext(
            slots,
            "ignore",
            void 0,
            filePath,
            slots.cwd
        );
        const ignorePatterns = loadESLintIgnoreFile(ctx.filePath);
=======
        const { cwd } = internalSlotsMap.get(this);
        const absolutePath = path.resolve(cwd, filePath);
        const ignorePatterns = loadESLintIgnoreFile(absolutePath);
        const ctx = createContext(
            cwd,
            "ignore",
            void 0,
            absolutePath,
            cwd
        );
>>>>>>> 48b122f4

        return new ConfigArray(
            ...this._normalizeESLintIgnoreData(ignorePatterns, ctx)
        );
    }

    /**
     * Load `.eslintignore` file in the current working directory.
     * @returns {ConfigArray} Loaded config. An empty `ConfigArray` if any config doesn't exist.
     */
    loadDefaultESLintIgnore() {
        const slots = internalSlotsMap.get(this);
        const eslintIgnorePath = path.resolve(slots.cwd, ".eslintignore");
        const packageJsonPath = path.resolve(slots.cwd, "package.json");

        if (fs.existsSync(eslintIgnorePath)) {
            return this.loadESLintIgnore(eslintIgnorePath);
        }
        if (fs.existsSync(packageJsonPath)) {
            const data = loadJSONConfigFile(packageJsonPath);

            if (Object.hasOwnProperty.call(data, "eslintIgnore")) {
                if (!Array.isArray(data.eslintIgnore)) {
                    throw new Error("Package.json eslintIgnore property requires an array of paths");
                }
                const ctx = createContext(
<<<<<<< HEAD
                    slots,
                    "ignore",
                    "eslintIgnore in package.json",
                    packageJsonPath,
                    slots.cwd
=======
                    cwd,
                    "ignore",
                    "eslintIgnore in package.json",
                    packageJsonPath,
                    cwd
>>>>>>> 48b122f4
                );

                return new ConfigArray(
                    ...this._normalizeESLintIgnoreData(data.eslintIgnore, ctx)
                );
            }
        }

        return new ConfigArray();
    }

    /**
     * Load a given config file.
     * @param {ConfigArrayFactoryLoadingContext} ctx The loading context.
     * @returns {IterableIterator<ConfigArrayElement>} Loaded config.
     * @private
     */
    _loadConfigData(ctx) {
        return this._normalizeConfigData(loadConfigFile(ctx.filePath), ctx);
    }

    /**
     * Normalize a given `.eslintignore` data to config array elements.
     * @param {string[]} ignorePatterns The patterns to ignore files.
     * @param {ConfigArrayFactoryLoadingContext} ctx The loading context.
     * @returns {IterableIterator<ConfigArrayElement>} The normalized config.
     * @private
     */
    *_normalizeESLintIgnoreData(ignorePatterns, ctx) {
        const elements = this._normalizeObjectConfigData(
            { ignorePatterns },
            ctx
        );

        // Set `ignorePattern.loose` flag for backward compatibility.
        for (const element of elements) {
            if (element.ignorePattern) {
                element.ignorePattern.loose = true;
            }
            yield element;
        }
    }

    /**
     * Normalize a given config to an array.
     * @param {ConfigData} configData The config data to normalize.
     * @param {ConfigArrayFactoryLoadingContext} ctx The loading context.
     * @returns {IterableIterator<ConfigArrayElement>} The normalized config.
     * @private
     */
    _normalizeConfigData(configData, ctx) {
        validateConfigSchema(configData, ctx.name || ctx.filePath);
        return this._normalizeObjectConfigData(configData, ctx);
    }

    /**
     * Normalize a given config to an array.
     * @param {ConfigData|OverrideConfigData} configData The config data to normalize.
     * @param {ConfigArrayFactoryLoadingContext} ctx The loading context.
     * @returns {IterableIterator<ConfigArrayElement>} The normalized config.
     * @private
     */
    *_normalizeObjectConfigData(configData, ctx) {
        const { files, excludedFiles, ...configBody } = configData;
        const criteria = OverrideTester.create(
            files,
            excludedFiles,
            ctx.matchBasePath
        );
        const elements = this._normalizeObjectConfigDataBody(configBody, ctx);

        // Apply the criteria to every element.
        for (const element of elements) {

            /*
             * Merge the criteria.
             * This is for the `overrides` entries that came from the
             * configurations of `overrides[].extends`.
             */
            element.criteria = OverrideTester.and(criteria, element.criteria);

            /*
             * Remove `root` property to ignore `root` settings which came from
             * `extends` in `overrides`.
             */
            if (element.criteria) {
                element.root = void 0;
            }

            yield element;
        }
    }

    /**
     * Normalize a given config to an array.
     * @param {ConfigData} configData The config data to normalize.
     * @param {ConfigArrayFactoryLoadingContext} ctx The loading context.
     * @returns {IterableIterator<ConfigArrayElement>} The normalized config.
     * @private
     */
    *_normalizeObjectConfigDataBody(
        {
            env,
            extends: extend,
            globals,
            ignorePatterns,
            noInlineConfig,
            parser: parserName,
            parserOptions,
            plugins: pluginList,
            processor,
            reportUnusedDisableDirectives,
            root,
            rules,
            settings,
            overrides: overrideList = []
        },
        ctx
    ) {
        const extendList = Array.isArray(extend) ? extend : [extend];
        const ignorePattern = ignorePatterns && new IgnorePattern(
            Array.isArray(ignorePatterns) ? ignorePatterns : [ignorePatterns],
            ctx.matchBasePath
        );

        // Flatten `extends`.
        for (const extendName of extendList.filter(Boolean)) {
            yield* this._loadExtends(extendName, ctx);
        }

        // Load parser & plugins.
        const parser = parserName && this._loadParser(parserName, ctx);
        const plugins = pluginList && this._loadPlugins(pluginList, ctx);

        // Yield pseudo config data for file extension processors.
        if (plugins) {
            yield* this._takeFileExtensionProcessors(plugins, ctx);
        }

        // Yield the config data except `extends` and `overrides`.
        yield {

            // Debug information.
            type: ctx.type,
            name: ctx.name,
            filePath: ctx.filePath,

            // Config data.
            criteria: null,
            env,
            globals,
            ignorePattern,
            noInlineConfig,
            parser,
            parserOptions,
            plugins,
            processor,
            reportUnusedDisableDirectives,
            root,
            rules,
            settings
        };

        // Flatten `overries`.
        for (let i = 0; i < overrideList.length; ++i) {
            yield* this._normalizeObjectConfigData(
                overrideList[i],
                { ...ctx, name: `${ctx.name}#overrides[${i}]` }
            );
        }
    }

    /**
     * Load configs of an element in `extends`.
     * @param {string} extendName The name of a base config.
     * @param {ConfigArrayFactoryLoadingContext} ctx The loading context.
     * @returns {IterableIterator<ConfigArrayElement>} The normalized config.
     * @private
     */
    _loadExtends(extendName, ctx) {
        debug("Loading {extends:%j} relative to %s", extendName, ctx.filePath);
        try {
            if (extendName.startsWith("eslint:")) {
                return this._loadExtendedBuiltInConfig(extendName, ctx);
            }
            if (extendName.startsWith("plugin:")) {
                return this._loadExtendedPluginConfig(extendName, ctx);
            }
            return this._loadExtendedShareableConfig(extendName, ctx);
        } catch (error) {
            error.message += `\nReferenced from: ${ctx.filePath || ctx.name}`;
            throw error;
        }
    }

    /**
     * Load configs of an element in `extends`.
     * @param {string} extendName The name of a base config.
     * @param {ConfigArrayFactoryLoadingContext} ctx The loading context.
     * @returns {IterableIterator<ConfigArrayElement>} The normalized config.
     * @private
     */
    _loadExtendedBuiltInConfig(extendName, ctx) {
        if (extendName === "eslint:recommended") {
            return this._loadConfigData({
                ...ctx,
                filePath: eslintRecommendedPath,
                name: `${ctx.name} » ${extendName}`
            });
        }
        if (extendName === "eslint:all") {
            return this._loadConfigData({
                ...ctx,
                filePath: eslintAllPath,
                name: `${ctx.name} » ${extendName}`
            });
        }

        throw configMissingError(extendName, ctx.name);
    }

    /**
     * Load configs of an element in `extends`.
     * @param {string} extendName The name of a base config.
     * @param {ConfigArrayFactoryLoadingContext} ctx The loading context.
     * @returns {IterableIterator<ConfigArrayElement>} The normalized config.
     * @private
     */
    _loadExtendedPluginConfig(extendName, ctx) {
        const slashIndex = extendName.lastIndexOf("/");
        const pluginName = extendName.slice("plugin:".length, slashIndex);
        const configName = extendName.slice(slashIndex + 1);

        if (isFilePath(pluginName)) {
            throw new Error("'extends' cannot use a file path for plugins.");
        }

        const plugin = this._loadPlugin(pluginName, ctx);
        const configData =
            plugin.definition &&
            plugin.definition.configs[configName];

        if (configData) {
            return this._normalizeConfigData(configData, {
                ...ctx,
                filePath: plugin.filePath,
                name: `${ctx.name} » plugin:${plugin.id}/${configName}`
            });
        }

        throw plugin.error || configMissingError(extendName, ctx.filePath);
    }

    /**
     * Load configs of an element in `extends`.
     * @param {string} extendName The name of a base config.
     * @param {ConfigArrayFactoryLoadingContext} ctx The loading context.
     * @returns {IterableIterator<ConfigArrayElement>} The normalized config.
     * @private
     */
    _loadExtendedShareableConfig(extendName, ctx) {
        const { cwd } = internalSlotsMap.get(this);
        const relativeTo = ctx.filePath || path.join(cwd, "__placeholder__.js");
        let request;

        if (isFilePath(extendName)) {
            request = extendName;
        } else if (extendName.startsWith(".")) {
            request = `./${extendName}`; // For backward compatibility. A ton of tests depended on this behavior.
        } else {
            request = naming.normalizePackageName(
                extendName,
                "eslint-config"
            );
        }

        let filePath;

        try {
            filePath = ModuleResolver.resolve(request, relativeTo);
        } catch (error) {
            /* istanbul ignore else */
            if (error && error.code === "MODULE_NOT_FOUND") {
                throw configMissingError(extendName, ctx.filePath);
            }
            throw error;
        }

        writeDebugLogForLoading(request, relativeTo, filePath);
        return this._loadConfigData({
            ...ctx,
            filePath,
            name: `${ctx.name} » ${request}`
        });
    }

    /**
     * Load given plugins.
     * @param {string[]} names The plugin names to load.
     * @param {ConfigArrayFactoryLoadingContext} ctx The loading context.
     * @returns {Record<string,DependentPlugin>} The loaded parser.
     * @private
     */
    _loadPlugins(names, ctx) {
        return names.reduce((map, name) => {
            if (isFilePath(name)) {
                throw new Error("Plugins array cannot includes file paths.");
            }
            const plugin = this._loadPlugin(name, ctx);

            map[plugin.id] = plugin;

            return map;
        }, {});
    }

    /**
     * Load a given parser.
     * @param {string} nameOrPath The package name or the path to a parser file.
     * @param {ConfigArrayFactoryLoadingContext} ctx The loading context.
     * @returns {DependentParser} The loaded parser.
     */
    _loadParser(nameOrPath, ctx) {
        debug("Loading parser %j from %s", nameOrPath, ctx.filePath);

        const { cwd } = internalSlotsMap.get(this);
        const relativeTo = ctx.filePath || path.join(cwd, "__placeholder__.js");

        try {
            const filePath = ModuleResolver.resolve(nameOrPath, relativeTo);

            writeDebugLogForLoading(nameOrPath, relativeTo, filePath);

            return new ConfigDependency({
                definition: require(filePath),
                filePath,
                id: nameOrPath,
                importerName: ctx.name,
                importerPath: ctx.filePath
            });
        } catch (error) {

            // If the parser name is "espree", load the espree of ESLint.
            if (nameOrPath === "espree") {
                debug("Fallback espree.");
                return new ConfigDependency({
                    definition: require("espree"),
                    filePath: require.resolve("espree"),
                    id: nameOrPath,
                    importerName: ctx.name,
                    importerPath: ctx.filePath
                });
            }

            debug("Failed to load parser '%s' declared in '%s'.", nameOrPath, ctx.name);
            error.message = `Failed to load parser '${nameOrPath}' declared in '${ctx.name}': ${error.message}`;

            return new ConfigDependency({
                error,
                id: nameOrPath,
                importerName: ctx.name,
                importerPath: ctx.filePath
            });
        }
    }

    /**
     * Load a given plugin.
     * @param {string} name The plugin name to load.
     * @param {ConfigArrayFactoryLoadingContext} ctx The loading context.
     * @returns {DependentPlugin} The loaded plugin.
     * @private
     */
    _loadPlugin(name, ctx) {
        debug("Loading plugin %j from %s", name, ctx.filePath);

        const { additionalPluginPool } = internalSlotsMap.get(this);
        const request = naming.normalizePackageName(name, "eslint-plugin");
        const id = naming.getShorthandName(request, "eslint-plugin");
        const relativeTo = path.join(ctx.pluginBasePath, "__placeholder__.js");

        if (name.match(/\s+/u)) {
            const error = Object.assign(
                new Error(`Whitespace found in plugin name '${name}'`),
                {
                    messageTemplate: "whitespace-found",
                    messageData: { pluginName: request }
                }
            );

            return new ConfigDependency({
                error,
                id,
                importerName: ctx.name,
                importerPath: ctx.filePath
            });
        }

        // Check for additional pool.
        const plugin =
            additionalPluginPool.get(request) ||
            additionalPluginPool.get(id);

        if (plugin) {
            return new ConfigDependency({
                definition: normalizePlugin(plugin),
                filePath: ctx.filePath,
                id,
                importerName: ctx.name,
                importerPath: ctx.filePath
            });
        }

        let filePath;
        let error;

        try {
            filePath = ModuleResolver.resolve(request, relativeTo);
        } catch (resolveError) {
            error = resolveError;
            /* istanbul ignore else */
            if (error && error.code === "MODULE_NOT_FOUND") {
                error.messageTemplate = "plugin-missing";
                error.messageData = {
                    pluginName: request,
<<<<<<< HEAD
                    resolvePluginsRelativeTo: ctx.pluginBasePath,
=======
                    resolvePluginsRelativeTo,
>>>>>>> 48b122f4
                    importerName: ctx.name
                };
            }
        }

        if (filePath) {
            try {
                writeDebugLogForLoading(request, relativeTo, filePath);

                const startTime = Date.now();
                const pluginDefinition = require(filePath);

                debug(`Plugin ${filePath} loaded in: ${Date.now() - startTime}ms`);

                return new ConfigDependency({
                    definition: normalizePlugin(pluginDefinition),
                    filePath,
                    id,
                    importerName: ctx.name,
                    importerPath: ctx.filePath
                });
            } catch (loadError) {
                error = loadError;
            }
        }

        debug("Failed to load plugin '%s' declared in '%s'.", name, ctx.name);
        error.message = `Failed to load plugin '${name}' declared in '${ctx.name}': ${error.message}`;
        return new ConfigDependency({
            error,
            id,
            importerName: ctx.name,
            importerPath: ctx.filePath
        });
    }

    /**
     * Take file expression processors as config array elements.
     * @param {Record<string,DependentPlugin>} plugins The plugin definitions.
     * @param {ConfigArrayFactoryLoadingContext} ctx The loading context.
     * @returns {IterableIterator<ConfigArrayElement>} The config array elements of file expression processors.
     * @private
     */
    *_takeFileExtensionProcessors(plugins, ctx) {
        for (const pluginId of Object.keys(plugins)) {
            const processors =
                plugins[pluginId] &&
                plugins[pluginId].definition &&
                plugins[pluginId].definition.processors;

            if (!processors) {
                continue;
            }

            for (const processorId of Object.keys(processors)) {
                if (processorId.startsWith(".")) {
                    yield* this._normalizeObjectConfigData(
                        {
                            files: [`*${processorId}`],
                            processor: `${pluginId}/${processorId}`
                        },
                        {
                            ...ctx,
                            type: "implicit-processor",
                            name: `${ctx.name}#processors["${pluginId}/${processorId}"]`
                        }
                    );
                }
            }
        }
    }
}

module.exports = { ConfigArrayFactory, createContext };<|MERGE_RESOLUTION|>--- conflicted
+++ resolved
@@ -346,11 +346,7 @@
 
 /**
  * Create a new context with default values.
-<<<<<<< HEAD
  * @param {ConfigArrayFactoryInternalSlots} slots The internal slots.
-=======
- * @param {string | undefined} cwd The current working directory.
->>>>>>> 48b122f4
  * @param {"config" | "ignore" | "implicit-processor" | undefined} providedType The type of the current configuration. Default is `"config"`.
  * @param {string | undefined} providedName The name of the current configuration. Default is the relative path from `cwd` to `filePath`.
  * @param {string | undefined} providedFilePath The path to the current configuration. Default is empty string.
@@ -358,11 +354,7 @@
  * @returns {ConfigArrayFactoryLoadingContext} The created context.
  */
 function createContext(
-<<<<<<< HEAD
     { cwd, resolvePluginsRelativeTo },
-=======
-    cwd,
->>>>>>> 48b122f4
     providedType,
     providedName,
     providedFilePath,
@@ -372,18 +364,13 @@
         ? path.resolve(cwd, providedFilePath)
         : "";
     const matchBasePath =
-<<<<<<< HEAD
         (providedMatchBasePath && path.resolve(cwd, providedMatchBasePath)) ||
-=======
-        providedMatchBasePath ||
->>>>>>> 48b122f4
         (filePath && path.dirname(filePath)) ||
         cwd;
     const name =
         providedName ||
         (filePath && path.relative(cwd, filePath)) ||
         "";
-<<<<<<< HEAD
     const pluginBasePath =
         resolvePluginsRelativeTo ||
         (filePath && path.dirname(filePath)) ||
@@ -391,11 +378,6 @@
     const type = providedType || "config";
 
     return { filePath, matchBasePath, name, pluginBasePath, type };
-=======
-    const type = providedType || "config";
-
-    return { filePath, matchBasePath, name, type };
->>>>>>> 48b122f4
 }
 
 /**
@@ -435,13 +417,9 @@
         internalSlotsMap.set(this, {
             additionalPluginPool,
             cwd,
-<<<<<<< HEAD
             resolvePluginsRelativeTo:
                 resolvePluginsRelativeTo &&
                 path.resolve(cwd, resolvePluginsRelativeTo)
-=======
-            resolvePluginsRelativeTo: path.resolve(cwd, resolvePluginsRelativeTo)
->>>>>>> 48b122f4
         });
     }
 
@@ -459,13 +437,8 @@
             return new ConfigArray();
         }
 
-<<<<<<< HEAD
         const slots = internalSlotsMap.get(this);
         const ctx = createContext(slots, "config", name, filePath, basePath);
-=======
-        const { cwd } = internalSlotsMap.get(this);
-        const ctx = createContext(cwd, "config", name, filePath, basePath);
->>>>>>> 48b122f4
         const elements = this._normalizeConfigData(configData, ctx);
 
         return new ConfigArray(...elements);
@@ -480,13 +453,8 @@
      * @returns {ConfigArray} Loaded config.
      */
     loadFile(filePath, { basePath, name } = {}) {
-<<<<<<< HEAD
         const slots = internalSlotsMap.get(this);
         const ctx = createContext(slots, "config", name, filePath, basePath);
-=======
-        const { cwd } = internalSlotsMap.get(this);
-        const ctx = createContext(cwd, "config", name, filePath, basePath);
->>>>>>> 48b122f4
 
         return new ConfigArray(...this._loadConfigData(ctx));
     }
@@ -500,19 +468,11 @@
      * @returns {ConfigArray} Loaded config. An empty `ConfigArray` if any config doesn't exist.
      */
     loadInDirectory(directoryPath, { basePath, name } = {}) {
-<<<<<<< HEAD
         const slots = internalSlotsMap.get(this);
 
         for (const filename of configFilenames) {
             const ctx = createContext(
                 slots,
-=======
-        const { cwd } = internalSlotsMap.get(this);
-
-        for (const filename of configFilenames) {
-            const ctx = createContext(
-                cwd,
->>>>>>> 48b122f4
                 "config",
                 name,
                 path.join(directoryPath, filename),
@@ -572,7 +532,6 @@
      * @returns {ConfigArray} Loaded config. An empty `ConfigArray` if any config doesn't exist.
      */
     loadESLintIgnore(filePath) {
-<<<<<<< HEAD
         const slots = internalSlotsMap.get(this);
         const ctx = createContext(
             slots,
@@ -582,18 +541,6 @@
             slots.cwd
         );
         const ignorePatterns = loadESLintIgnoreFile(ctx.filePath);
-=======
-        const { cwd } = internalSlotsMap.get(this);
-        const absolutePath = path.resolve(cwd, filePath);
-        const ignorePatterns = loadESLintIgnoreFile(absolutePath);
-        const ctx = createContext(
-            cwd,
-            "ignore",
-            void 0,
-            absolutePath,
-            cwd
-        );
->>>>>>> 48b122f4
 
         return new ConfigArray(
             ...this._normalizeESLintIgnoreData(ignorePatterns, ctx)
@@ -620,19 +567,11 @@
                     throw new Error("Package.json eslintIgnore property requires an array of paths");
                 }
                 const ctx = createContext(
-<<<<<<< HEAD
                     slots,
                     "ignore",
                     "eslintIgnore in package.json",
                     packageJsonPath,
                     slots.cwd
-=======
-                    cwd,
-                    "ignore",
-                    "eslintIgnore in package.json",
-                    packageJsonPath,
-                    cwd
->>>>>>> 48b122f4
                 );
 
                 return new ConfigArray(
@@ -1058,11 +997,7 @@
                 error.messageTemplate = "plugin-missing";
                 error.messageData = {
                     pluginName: request,
-<<<<<<< HEAD
                     resolvePluginsRelativeTo: ctx.pluginBasePath,
-=======
-                    resolvePluginsRelativeTo,
->>>>>>> 48b122f4
                     importerName: ctx.name
                 };
             }
