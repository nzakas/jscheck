/**
 * @fileoverview Main CLI object.
 * @author Nicholas C. Zakas
 */

"use strict";

/*
 * The CLI object should *not* call process.exit() directly. It should only return
 * exit codes. This allows other programs to use the CLI object and still control
 * when the program exits.
 */

//------------------------------------------------------------------------------
// Requirements
//------------------------------------------------------------------------------

const fs = require("fs");
const path = require("path");
const defaultOptions = require("../../conf/default-cli-options");
const pkg = require("../../package.json");
const ConfigOps = require("../shared/config-ops");
const naming = require("../shared/naming");
const ModuleResolver = require("../shared/relative-module-resolver");
const { Linter } = require("../linter");
const builtInRules = require("../rules");
const { CascadingConfigArrayFactory } = require("./cascading-config-array-factory");
const { IgnorePattern, getUsedExtractedConfigs } = require("./config-array");
const { FileEnumerator } = require("./file-enumerator");
const hash = require("./hash");
const LintResultCache = require("./lint-result-cache");

const debug = require("debug")("eslint:cli-engine");
const validFixTypes = new Set(["problem", "suggestion", "layout"]);

//------------------------------------------------------------------------------
// Typedefs
//------------------------------------------------------------------------------

// For VSCode IntelliSense
/** @typedef {import("../shared/types").ConfigData} ConfigData */
/** @typedef {import("../shared/types").LintMessage} LintMessage */
/** @typedef {import("../shared/types").ParserOptions} ParserOptions */
/** @typedef {import("../shared/types").Plugin} Plugin */
/** @typedef {import("../shared/types").RuleConf} RuleConf */
/** @typedef {import("../shared/types").Rule} Rule */
/** @typedef {ReturnType<CascadingConfigArrayFactory["getConfigArrayForFile"]>} ConfigArray */
/** @typedef {ReturnType<ConfigArray["extractConfig"]>} ExtractedConfig */

/**
 * The options to configure a CLI engine with.
 * @typedef {Object} CLIEngineOptions
 * @property {boolean} allowInlineConfig Enable or disable inline configuration comments.
 * @property {ConfigData} baseConfig Base config object, extended by all configs used with this CLIEngine instance
 * @property {boolean} cache Enable result caching.
 * @property {string} cacheLocation The cache file to use instead of .eslintcache.
 * @property {string} configFile The configuration file to use.
 * @property {string} cwd The value to use for the current working directory.
 * @property {string[]} envs An array of environments to load.
 * @property {string[]} extensions An array of file extensions to check.
 * @property {boolean|Function} fix Execute in autofix mode. If a function, should return a boolean.
 * @property {string[]} fixTypes Array of rule types to apply fixes for.
 * @property {string[]} globals An array of global variables to declare.
 * @property {boolean} ignore False disables use of .eslintignore.
 * @property {string} ignorePath The ignore file to use instead of .eslintignore.
 * @property {string|string[]} ignorePattern One or more glob patterns to ignore.
 * @property {boolean} useEslintrc False disables looking for .eslintrc
 * @property {string} parser The name of the parser to use.
 * @property {ParserOptions} parserOptions An object of parserOption settings to use.
 * @property {string[]} plugins An array of plugins to load.
 * @property {Record<string,RuleConf>} rules An object of rules to use.
 * @property {string[]} rulePaths An array of directories to load custom rules from.
 * @property {boolean} reportUnusedDisableDirectives `true` adds reports for unused eslint-disable directives
 * @property {boolean} globInputPaths Set to false to skip glob resolution of input file paths to lint (default: true). If false, each input file paths is assumed to be a non-glob path to an existing file.
 * @property {string} resolvePluginsRelativeTo The folder where plugins should be resolved from, defaulting to the CWD
 */

/**
 * A linting result.
 * @typedef {Object} LintResult
 * @property {string} filePath The path to the file that was linted.
 * @property {LintMessage[]} messages All of the messages for the result.
 * @property {number} errorCount Number of errors for the result.
 * @property {number} warningCount Number of warnings for the result.
 * @property {number} fixableErrorCount Number of fixable errors for the result.
 * @property {number} fixableWarningCount Number of fixable warnings for the result.
 * @property {string} [source] The source code of the file that was linted.
 * @property {string} [output] The source code of the file that was linted, with as many fixes applied as possible.
 */

/**
 * Information of deprecated rules.
 * @typedef {Object} DeprecatedRuleInfo
 * @property {string} ruleId The rule ID.
 * @property {string[]} replacedBy The rule IDs that replace this deprecated rule.
 */

/**
 * Linting results.
 * @typedef {Object} LintReport
 * @property {LintResult[]} results All of the result.
 * @property {number} errorCount Number of errors for the result.
 * @property {number} warningCount Number of warnings for the result.
 * @property {number} fixableErrorCount Number of fixable errors for the result.
 * @property {number} fixableWarningCount Number of fixable warnings for the result.
 * @property {DeprecatedRuleInfo[]} usedDeprecatedRules The list of used deprecated rules.
 */

/**
 * Private data for CLIEngine.
 * @typedef {Object} CLIEngineInternalSlots
 * @property {Map<string, Plugin>} additionalPluginPool The map for additional plugins.
 * @property {string} cacheFilePath The path to the cache of lint results.
 * @property {CascadingConfigArrayFactory} configArrayFactory The factory of configs.
 * @property {(filePath: string) => boolean} defaultIgnores The default predicate function to check if a file ignored or not.
 * @property {FileEnumerator} fileEnumerator The file enumerator.
 * @property {ConfigArray[]} lastConfigArrays The list of config arrays that the last `executeOnFiles` or `executeOnText` used.
 * @property {LintResultCache|null} lintResultCache The cache of lint results.
 * @property {Linter} linter The linter instance which has loaded rules.
 * @property {CLIEngineOptions} options The normalized options of this instance.
 */

//------------------------------------------------------------------------------
// Helpers
//------------------------------------------------------------------------------

/** @type {WeakMap<CLIEngine, CLIEngineInternalSlots>} */
const internalSlotsMap = new WeakMap();

/**
 * Determines if each fix type in an array is supported by ESLint and throws
 * an error if not.
 * @param {string[]} fixTypes An array of fix types to check.
 * @returns {void}
 * @throws {Error} If an invalid fix type is found.
 */
function validateFixTypes(fixTypes) {
    for (const fixType of fixTypes) {
        if (!validFixTypes.has(fixType)) {
            throw new Error(`Invalid fix type "${fixType}" found.`);
        }
    }
}

/**
 * It will calculate the error and warning count for collection of messages per file
 * @param {LintMessage[]} messages Collection of messages
 * @returns {Object} Contains the stats
 * @private
 */
function calculateStatsPerFile(messages) {
    return messages.reduce((stat, message) => {
        if (message.fatal || message.severity === 2) {
            stat.errorCount++;
            if (message.fix) {
                stat.fixableErrorCount++;
            }
        } else {
            stat.warningCount++;
            if (message.fix) {
                stat.fixableWarningCount++;
            }
        }
        return stat;
    }, {
        errorCount: 0,
        warningCount: 0,
        fixableErrorCount: 0,
        fixableWarningCount: 0
    });
}

/**
 * It will calculate the error and warning count for collection of results from all files
 * @param {LintResult[]} results Collection of messages from all the files
 * @returns {Object} Contains the stats
 * @private
 */
function calculateStatsPerRun(results) {
    return results.reduce((stat, result) => {
        stat.errorCount += result.errorCount;
        stat.warningCount += result.warningCount;
        stat.fixableErrorCount += result.fixableErrorCount;
        stat.fixableWarningCount += result.fixableWarningCount;
        return stat;
    }, {
        errorCount: 0,
        warningCount: 0,
        fixableErrorCount: 0,
        fixableWarningCount: 0
    });
}

/**
 * Processes an source code using ESLint.
 * @param {Object} config The config object.
 * @param {string} config.text The source code to verify.
 * @param {string} config.cwd The path to the current working directory.
 * @param {string|undefined} config.filePath The path to the file of `text`. If this is undefined, it uses `<text>`.
 * @param {ConfigArray} config.config The config.
 * @param {boolean} config.fix If `true` then it does fix.
 * @param {boolean} config.allowInlineConfig If `true` then it uses directive comments.
 * @param {boolean} config.reportUnusedDisableDirectives If `true` then it reports unused `eslint-disable` comments.
 * @param {RegExp} config.extensionRegExp The `RegExp` object that tests if a file path has the allowed file extensions.
 * @param {Linter} config.linter The linter instance to verify.
 * @returns {LintResult} The result of linting.
 * @private
 */
function verifyText({
    text,
    cwd,
    filePath: providedFilePath,
    config,
    fix,
    allowInlineConfig,
    reportUnusedDisableDirectives,
    extensionRegExp,
    linter
}) {
    const filePath = providedFilePath || "<text>";

    debug(`Lint ${filePath}`);

    /*
     * Verify.
     * `config.extractConfig(filePath)` requires an absolute path, but `linter`
     * doesn't know CWD, so it gives `linter` an absolute path always.
     */
    const filePathToVerify = filePath === "<text>" ? path.join(cwd, filePath) : filePath;
    const { fixed, messages, output } = linter.verifyAndFix(
        text,
        config,
        {
            allowInlineConfig,
            filename: filePathToVerify,
            fix,
            reportUnusedDisableDirectives,

            /**
             * Check if the linter should adopt a given code block or not.
             * Currently, the linter adopts code blocks if the name matches `--ext` option.
             * In the future, `overrides` in the configuration would affect the adoption (https://github.com/eslint/rfcs/pull/20).
             * @param {string} blockFilename The virtual filename of a code block.
             * @returns {boolean} `true` if the linter should adopt the code block.
             */
            filterCodeBlock(blockFilename) {
                return extensionRegExp.test(blockFilename);
            }
        }
    );

    // Tweak and return.
    const result = {
        filePath,
        messages,
        ...calculateStatsPerFile(messages)
    };

    if (fixed) {
        result.output = output;
    }
    if (
        result.errorCount + result.warningCount > 0 &&
        typeof result.output === "undefined"
    ) {
        result.source = text;
    }

    return result;
}

/**
 * Returns result with warning by ignore settings
 * @param {string} filePath File path of checked code
 * @param {string} baseDir  Absolute path of base directory
 * @returns {LintResult} Result with single warning
 * @private
 */
function createIgnoreResult(filePath, baseDir) {
    let message;
    const isHidden = /^\./u.test(path.basename(filePath));
    const isInNodeModules = baseDir && path.relative(baseDir, filePath).startsWith("node_modules");
    const isInBowerComponents = baseDir && path.relative(baseDir, filePath).startsWith("bower_components");

    if (isHidden) {
        message = "File ignored by default.  Use a negated ignore pattern (like \"--ignore-pattern '!<relative/path/to/filename>'\") to override.";
    } else if (isInNodeModules) {
        message = "File ignored by default. Use \"--ignore-pattern '!node_modules/*'\" to override.";
    } else if (isInBowerComponents) {
        message = "File ignored by default. Use \"--ignore-pattern '!bower_components/*'\" to override.";
    } else {
        message = "File ignored because of a matching ignore pattern. Use \"--no-ignore\" to override.";
    }

    return {
        filePath: path.resolve(filePath),
        messages: [
            {
                fatal: false,
                severity: 1,
                message
            }
        ],
        errorCount: 0,
        warningCount: 1,
        fixableErrorCount: 0,
        fixableWarningCount: 0
    };
}

/**
 * Get a rule.
 * @param {string} ruleId The rule ID to get.
 * @param {ConfigArray[]} configArrays The config arrays that have plugin rules.
 * @returns {Rule|null} The rule or null.
 */
function getRule(ruleId, configArrays) {
    for (const configArray of configArrays) {
        const rule = configArray.pluginRules.get(ruleId);

        if (rule) {
            return rule;
        }
    }
    return builtInRules.get(ruleId) || null;
}

/**
 * Collect used deprecated rules.
 * @param {ConfigArray[]} usedConfigArrays The config arrays which were used.
 * @returns {IterableIterator<DeprecatedRuleInfo>} Used deprecated rules.
 */
function *iterateRuleDeprecationWarnings(usedConfigArrays) {
    const processedRuleIds = new Set();

    // Flatten used configs.
    /** @type {ExtractedConfig[]} */
    const configs = [].concat(
        ...usedConfigArrays.map(getUsedExtractedConfigs)
    );

    // Traverse rule configs.
    for (const config of configs) {
        for (const [ruleId, ruleConfig] of Object.entries(config.rules)) {

            // Skip if it was processed.
            if (processedRuleIds.has(ruleId)) {
                continue;
            }
            processedRuleIds.add(ruleId);

            // Skip if it's not used.
            if (!ConfigOps.getRuleSeverity(ruleConfig)) {
                continue;
            }
            const rule = getRule(ruleId, usedConfigArrays);

            // Skip if it's not deprecated.
            if (!(rule && rule.meta && rule.meta.deprecated)) {
                continue;
            }

            // This rule was used and deprecated.
            yield {
                ruleId,
                replacedBy: rule.meta.replacedBy || []
            };
        }
    }
}

/**
 * Checks if the given message is an error message.
 * @param {LintMessage} message The message to check.
 * @returns {boolean} Whether or not the message is an error message.
 * @private
 */
function isErrorMessage(message) {
    return message.severity === 2;
}


/**
 * return the cacheFile to be used by eslint, based on whether the provided parameter is
 * a directory or looks like a directory (ends in `path.sep`), in which case the file
 * name will be the `cacheFile/.cache_hashOfCWD`
 *
 * if cacheFile points to a file or looks like a file then in will just use that file
 * @param {string} cacheFile The name of file to be used to store the cache
 * @param {string} cwd Current working directory
 * @returns {string} the resolved path to the cache file
 */
function getCacheFile(cacheFile, cwd) {

    /*
     * make sure the path separators are normalized for the environment/os
     * keeping the trailing path separator if present
     */
    const normalizedCacheFile = path.normalize(cacheFile);

    const resolvedCacheFile = path.resolve(cwd, normalizedCacheFile);
    const looksLikeADirectory = normalizedCacheFile.slice(-1) === path.sep;

    /**
     * return the name for the cache file in case the provided parameter is a directory
     * @returns {string} the resolved path to the cacheFile
     */
    function getCacheFileForDirectory() {
        return path.join(resolvedCacheFile, `.cache_${hash(cwd)}`);
    }

    let fileStats;

    try {
        fileStats = fs.lstatSync(resolvedCacheFile);
    } catch (ex) {
        fileStats = null;
    }


    /*
     * in case the file exists we need to verify if the provided path
     * is a directory or a file. If it is a directory we want to create a file
     * inside that directory
     */
    if (fileStats) {

        /*
         * is a directory or is a file, but the original file the user provided
         * looks like a directory but `path.resolve` removed the `last path.sep`
         * so we need to still treat this like a directory
         */
        if (fileStats.isDirectory() || looksLikeADirectory) {
            return getCacheFileForDirectory();
        }

        // is file so just use that file
        return resolvedCacheFile;
    }

    /*
     * here we known the file or directory doesn't exist,
     * so we will try to infer if its a directory if it looks like a directory
     * for the current operating system.
     */

    // if the last character passed is a path separator we assume is a directory
    if (looksLikeADirectory) {
        return getCacheFileForDirectory();
    }

    return resolvedCacheFile;
}

/**
 * Convert a string array to a boolean map.
 * @param {string[]|null} keys The keys to assign true.
 * @param {boolean} defaultValue The default value for each property.
 * @param {string} displayName The property name which is used in error message.
 * @returns {Record<string,boolean>} The boolean map.
 */
function toBooleanMap(keys, defaultValue, displayName) {
    if (keys && !Array.isArray(keys)) {
        throw new Error(`${displayName} must be an array.`);
    }
    if (keys && keys.length > 0) {
        return keys.reduce((map, def) => {
            const [key, value] = def.split(":");

            if (key !== "__proto__") {
                map[key] = value === void 0
                    ? defaultValue
                    : value === "true";
            }

            return map;
        }, {});
    }
    return void 0;
}

/**
 * Create a config data from CLI options.
 * @param {CLIEngineOptions} options The options
 * @returns {ConfigData|null} The created config data.
 */
function createConfigDataFromOptions(options) {
    const {
        ignorePattern,
        parser,
        parserOptions,
        plugins,
        rules
    } = options;
    const env = toBooleanMap(options.envs, true, "envs");
    const globals = toBooleanMap(options.globals, false, "globals");

    if (
        env === void 0 &&
        globals === void 0 &&
        (ignorePattern === void 0 || ignorePattern.length === 0) &&
        parser === void 0 &&
        parserOptions === void 0 &&
        plugins === void 0 &&
        rules === void 0
    ) {
        return null;
    }
    return {
        env,
        globals,
        ignorePatterns: ignorePattern,
        parser,
        parserOptions,
        plugins,
        rules
    };
}

/**
 * Checks whether a directory exists at the given location
 * @param {string} resolvedPath A path from the CWD
 * @returns {boolean} `true` if a directory exists
 */
function directoryExists(resolvedPath) {
    try {
        return fs.statSync(resolvedPath).isDirectory();
    } catch (error) {
        if (error && error.code === "ENOENT") {
            return false;
        }
        throw error;
    }
}

//------------------------------------------------------------------------------
// Public Interface
//------------------------------------------------------------------------------

class CLIEngine {

    /**
     * Creates a new instance of the core CLI engine.
     * @param {CLIEngineOptions} providedOptions The options for this instance.
     */
    constructor(providedOptions) {
        const options = Object.assign(
            Object.create(null),
            defaultOptions,
            { cwd: process.cwd() },
            providedOptions
        );

        if (options.fix === void 0) {
            options.fix = false;
        }

        const additionalPluginPool = new Map();
        const cacheFilePath = getCacheFile(
            options.cacheLocation || options.cacheFile,
            options.cwd
        );
        const configArrayFactory = new CascadingConfigArrayFactory({
            additionalPluginPool,
            baseConfig: options.baseConfig || null,
            cliConfig: createConfigDataFromOptions(options),
            cwd: options.cwd,
            ignorePath: options.ignorePath,
            resolvePluginsRelativeTo: options.resolvePluginsRelativeTo,
            rulePaths: options.rulePaths,
            specificConfigPath: options.configFile,
            useEslintrc: options.useEslintrc
        });
        const fileEnumerator = new FileEnumerator({
            configArrayFactory,
            cwd: options.cwd,
            extensions: options.extensions,
            globInputPaths: options.globInputPaths,
<<<<<<< HEAD
            ignore: options.ignore,
            ignoredPaths,
            errorOnUnmatchedPattern: options.errorOnUnmatchedPattern
=======
            ignore: options.ignore
>>>>>>> c644b542
        });
        const lintResultCache =
            options.cache ? new LintResultCache(cacheFilePath) : null;
        const linter = new Linter({ cwd: options.cwd });

        /** @type {ConfigArray[]} */
        const lastConfigArrays = [configArrayFactory.getConfigArrayForFile()];

        // Store private data.
        internalSlotsMap.set(this, {
            additionalPluginPool,
            cacheFilePath,
            configArrayFactory,
            defaultIgnores: IgnorePattern.createDefaultIgnore(options.cwd),
            fileEnumerator,
            lastConfigArrays,
            lintResultCache,
            linter,
            options
        });

        // setup special filter for fixes
        if (options.fix && options.fixTypes && options.fixTypes.length > 0) {
            debug(`Using fix types ${options.fixTypes}`);

            // throw an error if any invalid fix types are found
            validateFixTypes(options.fixTypes);

            // convert to Set for faster lookup
            const fixTypes = new Set(options.fixTypes);

            // save original value of options.fix in case it's a function
            const originalFix = (typeof options.fix === "function")
                ? options.fix : () => true;

            options.fix = message => {
                const rule = message.ruleId && getRule(message.ruleId, lastConfigArrays);
                const matches = rule && rule.meta && fixTypes.has(rule.meta.type);

                return matches && originalFix(message);
            };
        }
    }

    getRules() {
        const { lastConfigArrays } = internalSlotsMap.get(this);

        return new Map(function *() {
            yield* builtInRules;

            for (const configArray of lastConfigArrays) {
                yield* configArray.pluginRules;
            }
        }());
    }

    /**
     * Returns results that only contains errors.
     * @param {LintResult[]} results The results to filter.
     * @returns {LintResult[]} The filtered results.
     */
    static getErrorResults(results) {
        const filtered = [];

        results.forEach(result => {
            const filteredMessages = result.messages.filter(isErrorMessage);

            if (filteredMessages.length > 0) {
                filtered.push({
                    ...result,
                    messages: filteredMessages,
                    errorCount: filteredMessages.length,
                    warningCount: 0,
                    fixableErrorCount: result.fixableErrorCount,
                    fixableWarningCount: 0
                });
            }
        });

        return filtered;
    }

    /**
     * Outputs fixes from the given results to files.
     * @param {LintReport} report The report object created by CLIEngine.
     * @returns {void}
     */
    static outputFixes(report) {
        report.results.filter(result => Object.prototype.hasOwnProperty.call(result, "output")).forEach(result => {
            fs.writeFileSync(result.filePath, result.output);
        });
    }


    /**
     * Add a plugin by passing its configuration
     * @param {string} name Name of the plugin.
     * @param {Plugin} pluginObject Plugin configuration object.
     * @returns {void}
     */
    addPlugin(name, pluginObject) {
        const {
            additionalPluginPool,
            configArrayFactory,
            lastConfigArrays
        } = internalSlotsMap.get(this);

        additionalPluginPool.set(name, pluginObject);
        configArrayFactory.clearCache();
        lastConfigArrays.length = 1;
        lastConfigArrays[0] = configArrayFactory.getConfigArrayForFile();
    }

    /**
     * Resolves the patterns passed into executeOnFiles() into glob-based patterns
     * for easier handling.
     * @param {string[]} patterns The file patterns passed on the command line.
     * @returns {string[]} The equivalent glob patterns.
     */
    resolveFileGlobPatterns(patterns) {
        const { options } = internalSlotsMap.get(this);

        if (options.globInputPaths === false) {
            return patterns.filter(Boolean);
        }

        const extensions = options.extensions.map(ext => ext.replace(/^\./u, ""));
        const dirSuffix = `/**/*.{${extensions.join(",")}}`;

        return patterns.filter(Boolean).map(pathname => {
            const resolvedPath = path.resolve(options.cwd, pathname);
            const newPath = directoryExists(resolvedPath)
                ? pathname.replace(/[/\\]$/u, "") + dirSuffix
                : pathname;

            return path.normalize(newPath).replace(/\\/gu, "/");
        });
    }

    /**
     * Executes the current configuration on an array of file and directory names.
     * @param {string[]} patterns An array of file and directory names.
     * @returns {LintReport} The results for all files that were linted.
     */
    executeOnFiles(patterns) {
        const {
            cacheFilePath,
            fileEnumerator,
            lastConfigArrays,
            lintResultCache,
            linter,
            options: {
                allowInlineConfig,
                cache,
                cwd,
                fix,
                reportUnusedDisableDirectives
            }
        } = internalSlotsMap.get(this);
        const results = [];
        const startTime = Date.now();

        // Clear the last used config arrays.
        lastConfigArrays.length = 0;

        // Delete cache file; should this do here?
        if (!cache) {
            try {
                fs.unlinkSync(cacheFilePath);
            } catch (error) {
                const errorCode = error && error.code;

                // Ignore errors when no such file exists or file system is read only (and cache file does not exist)
                if (errorCode !== "ENOENT" && !(errorCode === "EROFS" && !fs.existsSync(cacheFilePath))) {
                    throw error;
                }
            }
        }

        // Iterate source code files.
        for (const { config, filePath, ignored } of fileEnumerator.iterateFiles(patterns)) {
            if (ignored) {
                results.push(createIgnoreResult(filePath, cwd));
                continue;
            }

            /*
             * Store used configs for:
             * - this method uses to collect used deprecated rules.
             * - `getRules()` method uses to collect all loaded rules.
             * - `--fix-type` option uses to get the loaded rule's meta data.
             */
            if (!lastConfigArrays.includes(config)) {
                lastConfigArrays.push(config);
            }

            // Skip if there is cached result.
            if (lintResultCache) {
                const cachedResult =
                    lintResultCache.getCachedLintResults(filePath, config);

                if (cachedResult) {
                    const hadMessages =
                        cachedResult.messages &&
                        cachedResult.messages.length > 0;

                    if (hadMessages && fix) {
                        debug(`Reprocessing cached file to allow autofix: ${filePath}`);
                    } else {
                        debug(`Skipping file since it hasn't changed: ${filePath}`);
                        results.push(cachedResult);
                        continue;
                    }
                }
            }

            // Do lint.
            const result = verifyText({
                text: fs.readFileSync(filePath, "utf8"),
                filePath,
                config,
                cwd,
                fix,
                allowInlineConfig,
                reportUnusedDisableDirectives,
                extensionRegExp: fileEnumerator.extensionRegExp,
                linter
            });

            results.push(result);

            /*
             * Store the lint result in the LintResultCache.
             * NOTE: The LintResultCache will remove the file source and any
             * other properties that are difficult to serialize, and will
             * hydrate those properties back in on future lint runs.
             */
            if (lintResultCache) {
                lintResultCache.setCachedLintResults(filePath, config, result);
            }
        }

        // Persist the cache to disk.
        if (lintResultCache) {
            lintResultCache.reconcile();
        }

        // Collect used deprecated rules.
        const usedDeprecatedRules = Array.from(
            iterateRuleDeprecationWarnings(lastConfigArrays)
        );

        debug(`Linting complete in: ${Date.now() - startTime}ms`);
        return {
            results,
            ...calculateStatsPerRun(results),
            usedDeprecatedRules
        };
    }

    /**
     * Executes the current configuration on text.
     * @param {string} text A string of JavaScript code to lint.
     * @param {string} [filename] An optional string representing the texts filename.
     * @param {boolean} [warnIgnored] Always warn when a file is ignored
     * @returns {LintReport} The results for the linting.
     */
    executeOnText(text, filename, warnIgnored) {
        const {
            configArrayFactory,
            fileEnumerator,
            lastConfigArrays,
            linter,
            options: {
                allowInlineConfig,
                cwd,
                fix,
                reportUnusedDisableDirectives
            }
        } = internalSlotsMap.get(this);
        const results = [];
        const startTime = Date.now();
        const resolvedFilename = filename && path.resolve(cwd, filename);

        // Clear the last used config arrays.
        lastConfigArrays.length = 0;

        if (resolvedFilename && this.isPathIgnored(resolvedFilename)) {
            if (warnIgnored) {
                results.push(createIgnoreResult(resolvedFilename, cwd));
            }
        } else {
            const config = configArrayFactory.getConfigArrayForFile(
                resolvedFilename || "__placeholder__.js"
            );

            /*
             * Store used configs for:
             * - this method uses to collect used deprecated rules.
             * - `getRules()` method uses to collect all loaded rules.
             * - `--fix-type` option uses to get the loaded rule's meta data.
             */
            lastConfigArrays.push(config);

            // Do lint.
            results.push(verifyText({
                text,
                filePath: resolvedFilename,
                config,
                cwd,
                fix,
                allowInlineConfig,
                reportUnusedDisableDirectives,
                extensionRegExp: fileEnumerator.extensionRegExp,
                linter
            }));
        }

        // Collect used deprecated rules.
        const usedDeprecatedRules = Array.from(
            iterateRuleDeprecationWarnings(lastConfigArrays)
        );

        debug(`Linting complete in: ${Date.now() - startTime}ms`);
        return {
            results,
            ...calculateStatsPerRun(results),
            usedDeprecatedRules
        };
    }

    /**
     * Returns a configuration object for the given file based on the CLI options.
     * This is the same logic used by the ESLint CLI executable to determine
     * configuration for each file it processes.
     * @param {string} filePath The path of the file to retrieve a config object for.
     * @returns {ConfigData} A configuration object for the file.
     */
    getConfigForFile(filePath) {
        const { configArrayFactory, options } = internalSlotsMap.get(this);
        const absolutePath = path.resolve(options.cwd, filePath);

        if (directoryExists(absolutePath)) {
            throw Object.assign(
                new Error("'filePath' should not be a directory path."),
                { messageTemplate: "print-config-with-directory-path" }
            );
        }

        return configArrayFactory
            .getConfigArrayForFile(absolutePath)
            .extractConfig(absolutePath)
            .toCompatibleObjectAsConfigFileContent();
    }

    /**
     * Checks if a given path is ignored by ESLint.
     * @param {string} filePath The path of the file to check.
     * @returns {boolean} Whether or not the given path is ignored.
     */
    isPathIgnored(filePath) {
        const {
            configArrayFactory,
            defaultIgnores,
            options: { cwd, ignore }
        } = internalSlotsMap.get(this);
        const absolutePath = path.resolve(cwd, filePath);

        if (ignore) {
            const config = configArrayFactory
                .getConfigArrayForFile(absolutePath)
                .extractConfig(absolutePath);
            const ignores = config.ignores || defaultIgnores;

            return ignores(absolutePath);
        }

        return defaultIgnores(absolutePath);
    }

    /**
     * Returns the formatter representing the given format or null if no formatter
     * with the given name can be found.
     * @param {string} [format] The name of the format to load or the path to a
     *      custom formatter.
     * @returns {Function} The formatter function or null if not found.
     */
    getFormatter(format) {

        // default is stylish
        const resolvedFormatName = format || "stylish";

        // only strings are valid formatters
        if (typeof resolvedFormatName === "string") {

            // replace \ with / for Windows compatibility
            const normalizedFormatName = resolvedFormatName.replace(/\\/gu, "/");

            const slots = internalSlotsMap.get(this);
            const cwd = slots ? slots.options.cwd : process.cwd();
            const namespace = naming.getNamespaceFromTerm(normalizedFormatName);

            let formatterPath;

            // if there's a slash, then it's a file (TODO: this check seems dubious for scoped npm packages)
            if (!namespace && normalizedFormatName.indexOf("/") > -1) {
                formatterPath = path.resolve(cwd, normalizedFormatName);
            } else {
                try {
                    const npmFormat = naming.normalizePackageName(normalizedFormatName, "eslint-formatter");

                    formatterPath = ModuleResolver.resolve(npmFormat, path.join(cwd, "__placeholder__.js"));
                } catch (e) {
                    formatterPath = path.resolve(__dirname, "formatters", normalizedFormatName);
                }
            }

            try {
                return require(formatterPath);
            } catch (ex) {
                ex.message = `There was a problem loading formatter: ${formatterPath}\nError: ${ex.message}`;
                throw ex;
            }

        } else {
            return null;
        }
    }
}

CLIEngine.version = pkg.version;
CLIEngine.getFormatter = CLIEngine.prototype.getFormatter;

module.exports = {
    CLIEngine,

    /**
     * Get the internal slots of a given CLIEngine instance for tests.
     * @param {CLIEngine} instance The CLIEngine instance to get.
     * @returns {CLIEngineInternalSlots} The internal slots.
     */
    getCLIEngineInternalSlots(instance) {
        return internalSlotsMap.get(instance);
    }
};<|MERGE_RESOLUTION|>--- conflicted
+++ resolved
@@ -576,13 +576,8 @@
             cwd: options.cwd,
             extensions: options.extensions,
             globInputPaths: options.globInputPaths,
-<<<<<<< HEAD
-            ignore: options.ignore,
-            ignoredPaths,
-            errorOnUnmatchedPattern: options.errorOnUnmatchedPattern
-=======
+            errorOnUnmatchedPattern: options.errorOnUnmatchedPattern,
             ignore: options.ignore
->>>>>>> c644b542
         });
         const lintResultCache =
             options.cache ? new LintResultCache(cacheFilePath) : null;
