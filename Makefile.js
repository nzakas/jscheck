--- conflicted
+++ resolved
@@ -846,21 +846,11 @@
         }
 
         // check parity between rules index file and rules directory
-<<<<<<< HEAD
-        const builtInRulesIndexPath = "./lib/rules/index.js";
-        const ruleIdsInIndex = require(builtInRulesIndexPath);
-        const ruleEntryFromIndexIsMissing = !ruleIdsInIndex.has(basename);
-
-        if (ruleEntryFromIndexIsMissing) {
-            console.error(`Missing rule from index (${builtInRulesIndexPath}): ${basename}. If you just added a ` +
-                "new rule then add an entry for it in this file.");
-=======
-        const ruleIdsInIndex = require("./lib/built-in-rules-index");
+        const ruleIdsInIndex = require("./lib/rules/index");
         const ruleDef = ruleIdsInIndex.get(basename);
 
         if (!ruleDef) {
-            console.error(`Missing rule from index (./lib/built-in-rules-index.js): ${basename}. If you just added a new rule then add an entry for it in this file.`);
->>>>>>> af81cb3e
+            console.error(`Missing rule from index (./lib/rules/index.js): ${basename}. If you just added a new rule then add an entry for it in this file.`);
             errors++;
         }
 
