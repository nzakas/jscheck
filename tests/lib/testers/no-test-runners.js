--- conflicted
+++ resolved
@@ -26,13 +26,7 @@
                 { code: "var foo = bar;", output: "invalid output", errors: 1 }
             ]
         });
-<<<<<<< HEAD
     }, /Output is incorrect\. \(' foo = bar;' === 'invalid output'\)$/);
-} catch (e) {
-    throw e;
-=======
-    }, /Output is incorrect\. \(' foo = bar;' == 'invalid output'\)$/);
->>>>>>> f6901d0b
 } finally {
     it = tmpIt;
     describe = tmpDescribe;
