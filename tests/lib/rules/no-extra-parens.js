--- conflicted
+++ resolved
@@ -612,15 +612,14 @@
         "for (; a; a); a; a;",
         "for (let a = (b && c) === d; ;);",
 
-<<<<<<< HEAD
         "new (a()).b.c;",
         "new (a().b).c;",
         "new (a().b.c);",
         "new (a().b().d);",
         "new a().b().d;",
         "new (a(b()).c)",
-        "new (a.b()).c"
-=======
+        "new (a.b()).c",
+
         // Nullish coalescing
         { code: "var v = (a ?? b) || c", parserOptions: { ecmaVersion: 2020 } },
         { code: "var v = a ?? (b || c)", parserOptions: { ecmaVersion: 2020 } },
@@ -630,7 +629,6 @@
         { code: "var v = a || (b ?? c)", parserOptions: { ecmaVersion: 2020 } },
         { code: "var v = (a && b) ?? c", parserOptions: { ecmaVersion: 2020 } },
         { code: "var v = a && (b ?? c)", parserOptions: { ecmaVersion: 2020 } }
->>>>>>> 7fb45cf1
     ],
 
     invalid: [
