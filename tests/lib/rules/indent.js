/**
 * @fileoverview This option sets a specific tab width for your code
 * @author Dmitriy Shekhovtsov
 * @author Gyandeep Singh
 */
"use strict";

//------------------------------------------------------------------------------
// Requirements
//------------------------------------------------------------------------------

const rule = require("../../../lib/rules/indent"),
    RuleTester = require("../../../lib/testers/rule-tester");
const fs = require("fs");
const path = require("path");

//------------------------------------------------------------------------------
// Tests
//------------------------------------------------------------------------------

const fixture = fs.readFileSync(path.join(__dirname, "../../fixtures/rules/indent/indent-invalid-fixture-1.js"), "utf8");
const fixedFixture = fs.readFileSync(path.join(__dirname, "../../fixtures/rules/indent/indent-valid-fixture-1.js"), "utf8");

/**
 * Create error message object for failure cases with a single 'found' indentation type
 * @param {string} indentType indent type of string or tab
 * @param {array} errors error info
 * @returns {Object} returns the error messages collection
 * @private
 */
function expectedErrors(indentType, errors) {
    if (Array.isArray(indentType)) {
        errors = indentType;
        indentType = "space";
    }

    if (!errors[0].length) {
        errors = [errors];
    }

    return errors.map(err => {
        let message;

        if (typeof err[1] === "string" && typeof err[2] === "string") {
            message = `Expected indentation of ${err[1]} but found ${err[2]}.`;
        } else {
            const chars = indentType + (err[1] === 1 ? "" : "s");

            message = `Expected indentation of ${err[1]} ${chars} but found ${err[2]}.`;
        }
        return { message, type: err[3], line: err[0], endLine: err[0], column: 1, endColumn: parseInt(err[2], 10) + 1 };
    });
}

/**
* Prevents leading spaces in a multiline template literal from appearing in the resulting string
* @param {string[]} strings The strings in the template literal
* @returns {string} The template literal, with spaces removed from all lines
*/
function unIndent(strings) {
    const templateValue = strings[0];
    const lines = templateValue.replace(/^\n/, "").replace(/\n\s*$/, "").split("\n");
    const lineIndents = lines.filter(line => line.trim()).map(line => line.match(/ */)[0].length);
    const minLineIndent = Math.min.apply(null, lineIndents);

    return lines.map(line => line.slice(minLineIndent)).join("\n");
}

const ruleTester = new RuleTester();

ruleTester.run("indent", rule, {
    valid: [
        {
            code: unIndent`
                bridge.callHandler(
                  'getAppVersion', 'test23', function(responseData) {
                    window.ah.mobileAppVersion = responseData;
                  }
                );
            `,
            options: [2]
        },
        {
            code: unIndent`
                bridge.callHandler(
                  'getAppVersion', 'test23', function(responseData) {
                    window.ah.mobileAppVersion = responseData;
                  });
            `,
            options: [2]
        },
        {
            code: unIndent`
                bridge.callHandler(
                  'getAppVersion',
                  null,
                  function responseCallback(responseData) {
                    window.ah.mobileAppVersion = responseData;
                  }
                );
            `,
            options: [2]
        },
        {
            code: unIndent`
                bridge.callHandler(
                  'getAppVersion',
                  null,
                  function responseCallback(responseData) {
                    window.ah.mobileAppVersion = responseData;
                  });
            `,
            options: [2]
        },
        {
            code: unIndent`
                function doStuff(keys) {
                    _.forEach(
                        keys,
                        key => {
                            doSomething(key);
                        }
                    );
                }
            `,
            options: [4],
            parserOptions: { ecmaVersion: 6 }
        },
        {
            code: unIndent`
                example(
                    function () {
                        console.log('example');
                    }
                );
            `,
            options: [4]
        },
        {
            code: unIndent`
                let foo = somethingList
                    .filter(x => {
                        return x;
                    })
                    .map(x => {
                        return 100 * x;
                    });
            `,
            options: [4],
            parserOptions: { ecmaVersion: 6 }
        },
        {
            code: unIndent`
                var x = 0 &&
                    {
                        a: 1,
                        b: 2
                    };
            `,
            options: [4]
        },
        {
            code: unIndent`
                var x = 0 &&
                \t{
                \t\ta: 1,
                \t\tb: 2
                \t};
            `,
            options: ["tab"]
        },
        {
            code: unIndent`
                var x = 0 &&
                    {
                        a: 1,
                        b: 2
                    }||
                    {
                        c: 3,
                        d: 4
                    };
            `,
            options: [4]
        },
        {
            code: unIndent`
                var x = [
                    'a',
                    'b',
                    'c'
                ];
            `,
            options: [4]
        },
        {
            code: unIndent`
                var x = ['a',
                    'b',
                    'c',
                ];
            `,
            options: [4]
        },
        {
            code: "var x = 0 && 1;",
            options: [4]
        },
        {
            code: "var x = 0 && { a: 1, b: 2 };",
            options: [4]
        },
        {
            code: unIndent`
                var x = 0 &&
                    (
                        1
                    );
            `,
            options: [4]
        },
        {
            code: "var x = 0 && { a: 1, b: 2 };",
            options: [4]
        },
        {
            code: unIndent`
                require('http').request({hostname: 'localhost',
                  port: 80}, function(res) {
                  res.end();
                });
            `,
            options: [2]
        },
        {
            code: unIndent`
                function test() {
                  return client.signUp(email, PASSWORD, { preVerified: true })
                    .then(function (result) {
                      // hi
                    })
                    .then(function () {
                      return FunctionalHelpers.clearBrowserState(self, {
                        contentServer: true,
                        contentServer1: true
                      });
                    });
                }
            `,
            options: [2]
        },
        {
            code: unIndent`
                it('should... some lengthy test description that is forced to be' +
                  'wrapped into two lines since the line length limit is set', () => {
                  expect(true).toBe(true);
                });
            `,
            options: [2],
            parserOptions: { ecmaVersion: 6 }
        },
        {
            code: unIndent`
                function test() {
                    return client.signUp(email, PASSWORD, { preVerified: true })
                        .then(function (result) {
                            var x = 1;
                            var y = 1;
                        }, function(err){
                            var o = 1 - 2;
                            var y = 1 - 2;
                            return true;
                        })
                }
            `,
            options: [4]
        },
        {
            code: unIndent`
                function test() {
                    return client.signUp(email, PASSWORD, { preVerified: true })
                    .then(function (result) {
                        var x = 1;
                        var y = 1;
                    }, function(err){
                        var o = 1 - 2;
                        var y = 1 - 2;
                        return true;
                    });
                }
            `,
            options: [4, { MemberExpression: 0 }]
        },

        {
            code: "// hi",
            options: [2, { VariableDeclarator: 1, SwitchCase: 1 }]
        },
        {
            code: unIndent`
                var Command = function() {
                  var fileList = [],
                      files = []

                  files.concat(fileList)
                };
            `,
            options: [2, { VariableDeclarator: { var: 2, let: 2, const: 3 } }]
        },
        {
            code: "  ",
            options: [2, { VariableDeclarator: 1, SwitchCase: 1 }]
        },
        {
            code: unIndent`
                if(data) {
                  console.log('hi');
                  b = true;};
            `,
            options: [2, { VariableDeclarator: 1, SwitchCase: 1 }]
        },
        {
            code: unIndent`
                foo = () => {
                  console.log('hi');
                  return true;};
            `,
            options: [2, { VariableDeclarator: 1, SwitchCase: 1 }],
            parserOptions: { ecmaVersion: 6 }
        },
        {
            code: unIndent`
                function test(data) {
                  console.log('hi');
                  return true;};
            `,
            options: [2, { VariableDeclarator: 1, SwitchCase: 1 }]
        },
        {
            code: unIndent`
                var test = function(data) {
                  console.log('hi');
                };
            `,
            options: [2, { VariableDeclarator: 1, SwitchCase: 1 }]
        },
        {
            code: unIndent`
                arr.forEach(function(data) {
                  otherdata.forEach(function(zero) {
                    console.log('hi');
                  }) });
            `,
            options: [2, { VariableDeclarator: 1, SwitchCase: 1 }]
        },
        {
            code: unIndent`
                a = [
                    ,3
                ]
            `,
            options: [4, { VariableDeclarator: 1, SwitchCase: 1 }]
        },
        {
            code: unIndent`
                [
                  ['gzip', 'gunzip'],
                  ['gzip', 'unzip'],
                  ['deflate', 'inflate'],
                  ['deflateRaw', 'inflateRaw'],
                ].forEach(function(method) {
                  console.log(method);
                });
            `,
            options: [2, { SwitchCase: 1, VariableDeclarator: 2 }]
        },
        {
            code: unIndent`
                test(123, {
                    bye: {
                        hi: [1,
                            {
                                b: 2
                            }
                        ]
                    }
                });
            `,
            options: [4, { VariableDeclarator: 1, SwitchCase: 1 }]
        },
        {
            code: unIndent`
                var xyz = 2,
                    lmn = [
                        {
                            a: 1
                        }
                    ];
            `,
            options: [4, { VariableDeclarator: 1, SwitchCase: 1 }]
        },
        {
            code: unIndent`
                lmnn = [{
                    a: 1
                },
                {
                    b: 2
                }, {
                    x: 2
                }];
            `,
            options: [4, { VariableDeclarator: 1, SwitchCase: 1 }]
        },
        {
            code: unIndent`
                [{
                    foo: 1
                }, {
                    foo: 2
                }, {
                    foo: 3
                }]
            `
        },
        {
            code: unIndent`
                foo([
                    bar
                ], [
                    baz
                ], [
                    qux
                ]);
            `
        },
        {
            code: unIndent`
                abc({
                    test: [
                        [
                            c,
                            xyz,
                            2
                        ].join(',')
                    ]
                });
            `,
            options: [4, { VariableDeclarator: 1, SwitchCase: 1 }]
        },
        {
            code: unIndent`
                abc = {
                  test: [
                    [
                      c,
                      xyz,
                      2
                    ]
                  ]
                };
            `,
            options: [2, { VariableDeclarator: 1, SwitchCase: 1 }]
        },
        {
            code: unIndent`
                abc(
                  {
                    a: 1,
                    b: 2
                  }
                );
            `,
            options: [2, { VariableDeclarator: 1, SwitchCase: 1 }]
        },
        {
            code: unIndent`
                abc({
                    a: 1,
                    b: 2
                });
            `,
            options: [4, { VariableDeclarator: 1, SwitchCase: 1 }]
        },
        {
            code: unIndent`
                var abc =
                  [
                    c,
                    xyz,
                    {
                      a: 1,
                      b: 2
                    }
                  ];
            `,
            options: [2, { VariableDeclarator: 1, SwitchCase: 1 }]
        },
        {
            code: unIndent`
                var abc = [
                  c,
                  xyz,
                  {
                    a: 1,
                    b: 2
                  }
                ];
            `,
            options: [2, { VariableDeclarator: 1, SwitchCase: 1 }]
        },
        {
            code: unIndent`
                var abc = 5,
                    c = 2,
                    xyz =
                    {
                      a: 1,
                      b: 2
                    };
            `,
            options: [2, { VariableDeclarator: 2, SwitchCase: 1 }]
        },
        {
            code: unIndent`
                var foo = 1,
                  bar =
                    2
            `,
            options: [2, { VariableDeclarator: 1 }]
        },
        {
            code: unIndent`
                var foo = 1,
                  bar
                    = 2
            `,
            options: [2, { VariableDeclarator: 1 }]
        },
        {
            code: unIndent`
                var foo
                  = 1,
                  bar
                    = 2
            `,
            options: [2, { VariableDeclarator: 1 }]
        },
        {
            code: unIndent`
                var foo
                  =
                  1,
                  bar
                    =
                    2
            `,
            options: [2, { VariableDeclarator: 1 }]
        },
        {
            code: unIndent`
                var foo
                  = (1),
                  bar
                    = (2)
            `,
            options: [2, { VariableDeclarator: 1 }]
        },
        {
            code: unIndent`
                var foo = 1,
                    bar = 2,
                    baz = 3
                ;
            `,
            options: [2, { VariableDeclarator: { var: 2 } }]
        },
        {
            code: unIndent`
                var foo = 1,
                    bar = 2,
                    baz = 3
                    ;
            `,
            options: [2, { VariableDeclarator: { var: 2 } }]
        },
        {
            code: unIndent`
                var abc =
                    {
                      a: 1,
                      b: 2
                    };
            `,
            options: [2, { VariableDeclarator: 2, SwitchCase: 1 }]
        },
        {
            code: unIndent`
                var a = new abc({
                        a: 1,
                        b: 2
                    }),
                    b = 2;
            `,
            options: [4, { VariableDeclarator: 1, SwitchCase: 1 }]
        },
        {
            code: unIndent`
                var a = 2,
                  c = {
                    a: 1,
                    b: 2
                  },
                  b = 2;
            `,
            options: [2, { VariableDeclarator: 1, SwitchCase: 1 }]
        },
        {
            code: unIndent`
                var x = 2,
                    y = {
                      a: 1,
                      b: 2
                    },
                    b = 2;
            `,
            options: [2, { VariableDeclarator: 2, SwitchCase: 1 }]
        },
        {
            code: unIndent`
                var e = {
                      a: 1,
                      b: 2
                    },
                    b = 2;
            `,
            options: [2, { VariableDeclarator: 2, SwitchCase: 1 }]
        },
        {
            code: unIndent`
                var a = {
                  a: 1,
                  b: 2
                };
            `,
            options: [2, { VariableDeclarator: 2, SwitchCase: 1 }]
        },
        {
            code: unIndent`
                function test() {
                  if (true ||
                            false){
                    console.log(val);
                  }
                }
            `,
            options: [2, { VariableDeclarator: 2, SwitchCase: 1 }]
        },
        {
            code: unIndent`
                var foo = bar ||
                    !(
                        baz
                    );
            `
        },
        {
            code: unIndent`
                for (var foo = 1;
                    foo < 10;
                    foo++) {}
            `
        },
        {
            code: unIndent`
                for (
                    var foo = 1;
                    foo < 10;
                    foo++
                ) {}
            `
        },
        {
            code: unIndent`
                for (var val in obj)
                  if (true)
                    console.log(val);
            `,
            options: [2, { VariableDeclarator: 2, SwitchCase: 1 }]
        },
        {
            code: unIndent`
                if(true)
                  if (true)
                    if (true)
                      console.log(val);
            `,
            options: [2, { VariableDeclarator: 2, SwitchCase: 1 }]
        },
        {
            code: unIndent`
                function hi(){     var a = 1;
                  y++;                   x++;
                }
            `,
            options: [2, { VariableDeclarator: 2, SwitchCase: 1 }]
        },
        {
            code: unIndent`
                for(;length > index; index++)if(NO_HOLES || index in self){
                  x++;
                }
            `,
            options: [2, { VariableDeclarator: 2, SwitchCase: 1 }]
        },
        {
            code: unIndent`
                function test(){
                  switch(length){
                    case 1: return function(a){
                      return fn.call(that, a);
                    };
                  }
                }
            `,
            options: [2, { VariableDeclarator: 2, SwitchCase: 1 }]
        },
        {
            code: unIndent`
                var geometry = 2,
                rotate = 2;
            `,
            options: [2, { VariableDeclarator: 0 }]
        },
        {
            code: unIndent`
                var geometry,
                    rotate;
            `,
            options: [4, { VariableDeclarator: 1 }]
        },
        {
            code: unIndent`
                var geometry,
                \trotate;
            `,
            options: ["tab", { VariableDeclarator: 1 }]
        },
        {
            code: unIndent`
                var geometry,
                  rotate;
            `,
            options: [2, { VariableDeclarator: 1 }]
        },
        {
            code: unIndent`
                var geometry,
                    rotate;
            `,
            options: [2, { VariableDeclarator: 2 }]
        },
        {
            code: unIndent`
                let geometry,
                    rotate;
            `,
            options: [2, { VariableDeclarator: 2 }],
            parserOptions: { ecmaVersion: 6 }
        },
        {
            code: unIndent`
                const geometry = 2,
                    rotate = 3;
            `,
            options: [2, { VariableDeclarator: 2 }],
            parserOptions: { ecmaVersion: 6 }
        },
        {
            code: unIndent`
                var geometry, box, face1, face2, colorT, colorB, sprite, padding, maxWidth,
                  height, rotate;
            `,
            options: [2, { SwitchCase: 1 }]
        },
        {
            code: "var geometry, box, face1, face2, colorT, colorB, sprite, padding, maxWidth;",
            options: [2, { SwitchCase: 1 }]
        },
        {
            code: unIndent`
                if (1 < 2){
                //hi sd
                }
            `,
            options: [2]
        },
        {
            code: unIndent`
                while (1 < 2){
                  //hi sd
                }
            `,
            options: [2]
        },
        {
            code: "while (1 < 2) console.log('hi');",
            options: [2]
        },

        {
            code: unIndent`
                [a, boop,
                    c].forEach((index) => {
                    index;
                });
            `,
            options: [4],
            parserOptions: { ecmaVersion: 6 }
        },
        {
            code: unIndent`
                [a, b,
                    c].forEach(function(index){
                    return index;
                });
            `,
            options: [4],
            parserOptions: { ecmaVersion: 6 }
        },
        {
            code: unIndent`
                [a, b, c].forEach((index) => {
                    index;
                });
            `,
            options: [4],
            parserOptions: { ecmaVersion: 6 }
        },
        {
            code: unIndent`
                [a, b, c].forEach(function(index){
                    return index;
                });
            `,
            options: [4],
            parserOptions: { ecmaVersion: 6 }
        },
        {
            code: unIndent`
                (foo)
                    .bar([
                        baz
                    ]);
            `,
            options: [4, { MemberExpression: 1 }],
            parserOptions: { ecmaVersion: 6 }
        },
        {
            code: unIndent`
                switch (x) {
                    case "foo":
                        a();
                        break;
                    case "bar":
                        switch (y) {
                            case "1":
                                break;
                            case "2":
                                a = 6;
                                break;
                        }
                    case "test":
                        break;
                }
            `,
            options: [4, { SwitchCase: 1 }]
        },
        {
            code: unIndent`
                switch (x) {
                        case "foo":
                            a();
                            break;
                        case "bar":
                            switch (y) {
                                    case "1":
                                        break;
                                    case "2":
                                        a = 6;
                                        break;
                            }
                        case "test":
                            break;
                }
            `,
            options: [4, { SwitchCase: 2 }]
        },
        {
            code: unIndent`
                switch (a) {
                case "foo":
                    a();
                    break;
                case "bar":
                    switch(x){
                    case '1':
                        break;
                    case '2':
                        a = 6;
                        break;
                    }
                }
            `
        },
        {
            code: unIndent`
                switch (a) {
                case "foo":
                    a();
                    break;
                case "bar":
                    if(x){
                        a = 2;
                    }
                    else{
                        a = 6;
                    }
                }
            `
        },
        {
            code: unIndent`
                switch (a) {
                case "foo":
                    a();
                    break;
                case "bar":
                    if(x){
                        a = 2;
                    }
                    else
                        a = 6;
                }
            `
        },
        {
            code: unIndent`
                switch (a) {
                case "foo":
                    a();
                    break;
                case "bar":
                    a(); break;
                case "baz":
                    a(); break;
                }
            `
        },
        {
            code: unIndent`
                switch (0) {
                }
            `
        },
        {
            code: unIndent`
                function foo() {
                    var a = "a";
                    switch(a) {
                    case "a":
                        return "A";
                    case "b":
                        return "B";
                    }
                }
                foo();
            `
        },
        {
            code: unIndent`
                switch(value){
                    case "1":
                    case "2":
                        a();
                        break;
                    default:
                        a();
                        break;
                }
                switch(value){
                    case "1":
                        a();
                        break;
                    case "2":
                        break;
                    default:
                        break;
                }
            `,
            options: [4, { SwitchCase: 1 }]
        },
        {
            code: unIndent`
                var obj = {foo: 1, bar: 2};
                with (obj) {
                    console.log(foo + bar);
                }
            `
        },
        {
            code: unIndent`
                if (a) {
                    (1 + 2 + 3); // no error on this line
                }
            `
        },
        {
            code: "switch(value){ default: a(); break; }"
        },
        {
            code: unIndent`
                import {addons} from 'react/addons'
                import React from 'react'
            `,
            options: [2],
            parserOptions: { sourceType: "module" }
        },
        {
            code: unIndent`
                import {
                    foo,
                    bar,
                    baz
                } from 'qux';
            `,
            parserOptions: { sourceType: "module" }
        },
        {
            code: unIndent`
                export {
                    foo,
                    bar,
                    baz
                } from 'qux';
            `,
            parserOptions: { sourceType: "module" }
        },
        {
            code: unIndent`
                var a = 1,
                    b = 2,
                    c = 3;
            `,
            options: [4]
        },
        {
            code: unIndent`
                var a = 1
                    ,b = 2
                    ,c = 3;
            `,
            options: [4]
        },
        {
            code: "while (1 < 2) console.log('hi')",
            options: [2]
        },
        {
            code: unIndent`
                function salutation () {
                  switch (1) {
                    case 0: return console.log('hi')
                    case 1: return console.log('hey')
                  }
                }
            `,
            options: [2, { SwitchCase: 1 }]
        },
        {
            code: unIndent`
                var items = [
                  {
                    foo: 'bar'
                  }
                ];
            `,
            options: [2, { VariableDeclarator: 2 }]
        },
        {
            code: unIndent`
                const a = 1,
                      b = 2;
                const items1 = [
                  {
                    foo: 'bar'
                  }
                ];
                const items2 = Items(
                  {
                    foo: 'bar'
                  }
                );
            `,
            options: [2, { VariableDeclarator: 3 }],
            parserOptions: { ecmaVersion: 6 }

        },
        {
            code: unIndent`
                const geometry = 2,
                      rotate = 3;
                var a = 1,
                  b = 2;
                let light = true,
                    shadow = false;
            `,
            options: [2, { VariableDeclarator: { const: 3, let: 2 } }],
            parserOptions: { ecmaVersion: 6 }
        },
        {
            code: unIndent`
                const abc = 5,
                      c = 2,
                      xyz =
                      {
                        a: 1,
                        b: 2
                      };
                let abc2 = 5,
                  c2 = 2,
                  xyz2 =
                  {
                    a: 1,
                    b: 2
                  };
                var abc3 = 5,
                    c3 = 2,
                    xyz3 =
                    {
                      a: 1,
                      b: 2
                    };
            `,
            options: [2, { VariableDeclarator: { var: 2, const: 3 }, SwitchCase: 1 }],
            parserOptions: { ecmaVersion: 6 }
        },
        {
            code: unIndent`
                module.exports = {
                  'Unit tests':
                  {
                    rootPath: './',
                    environment: 'node',
                    tests:
                    [
                      'test/test-*.js'
                    ],
                    sources:
                    [
                      '*.js',
                      'test/**.js'
                    ]
                  }
                };
            `,
            options: [2]
        },
        {
            code: unIndent`
                foo =
                  bar;
            `,
            options: [2]
        },
        {
            code: unIndent`
                foo = (
                  bar
                );
            `,
            options: [2]
        },
        {
            code: unIndent`
                var path     = require('path')
                  , crypto    = require('crypto')
                  ;
            `,
            options: [2]
        },
        {
            code: unIndent`
                var a = 1
                    ,b = 2
                    ;
            `
        },
        {
            code: unIndent`
                export function create (some,
                                        argument) {
                  return Object.create({
                    a: some,
                    b: argument
                  });
                };
            `,
            parserOptions: { sourceType: "module" },
            options: [2, { FunctionDeclaration: { parameters: "first" } }]
        },
        {
            code: unIndent`
                export function create (id, xfilter, rawType,
                                        width=defaultWidth, height=defaultHeight,
                                        footerHeight=defaultFooterHeight,
                                        padding=defaultPadding) {
                  // ... function body, indented two spaces
                }
            `,
            parserOptions: { sourceType: "module" },
            options: [2, { FunctionDeclaration: { parameters: "first" } }]
        },
        {
            code: unIndent`
                var obj = {
                  foo: function () {
                    return new p()
                      .then(function (ok) {
                        return ok;
                      }, function () {
                        // ignore things
                      });
                  }
                };
            `,
            options: [2]
        },
        {
            code: unIndent`
                a.b()
                  .c(function(){
                    var a;
                  }).d.e;
            `,
            options: [2]
        },
        {
            code: unIndent`
                const YO = 'bah',
                      TE = 'mah'

                var res,
                    a = 5,
                    b = 4
            `,
            parserOptions: { ecmaVersion: 6 },
            options: [2, { VariableDeclarator: { var: 2, let: 2, const: 3 } }]
        },
        {
            code: unIndent`
                const YO = 'bah',
                      TE = 'mah'

                var res,
                    a = 5,
                    b = 4

                if (YO) console.log(TE)
            `,
            parserOptions: { ecmaVersion: 6 },
            options: [2, { VariableDeclarator: { var: 2, let: 2, const: 3 } }]
        },
        {
            code: unIndent`
                var foo = 'foo',
                  bar = 'bar',
                  baz = function() {

                  }

                function hello () {

                }
            `,
            options: [2]
        },
        {
            code: unIndent`
                var obj = {
                  send: function () {
                    return P.resolve({
                      type: 'POST'
                    })
                      .then(function () {
                        return true;
                      }, function () {
                        return false;
                      });
                  }
                };
            `,
            options: [2]
        },
        {
            code: unIndent`
                var obj = {
                  send: function () {
                    return P.resolve({
                      type: 'POST'
                    })
                    .then(function () {
                      return true;
                    }, function () {
                      return false;
                    });
                  }
                };
            `,
            options: [2, { MemberExpression: 0 }]
        },
        {
            code: unIndent`
                const someOtherFunction = argument => {
                        console.log(argument);
                    },
                    someOtherValue = 'someOtherValue';
            `,
            parserOptions: { ecmaVersion: 6 }
        },
        {
            code: unIndent`
                [
                  'a',
                  'b'
                ].sort().should.deepEqual([
                  'x',
                  'y'
                ]);
            `,
            options: [2]
        },
        {
            code: unIndent`
                var a = 1,
                    B = class {
                      constructor(){}
                      a(){}
                      get b(){}
                    };
            `,
            options: [2, { VariableDeclarator: 2, SwitchCase: 1 }],
            parserOptions: { ecmaVersion: 6 }
        },
        {
            code: unIndent`
                var a = 1,
                    B =
                    class {
                      constructor(){}
                      a(){}
                      get b(){}
                    },
                    c = 3;
            `,
            options: [2, { VariableDeclarator: 2, SwitchCase: 1 }],
            parserOptions: { ecmaVersion: 6 }
        },
        {
            code: unIndent`
                class A{
                    constructor(){}
                    a(){}
                    get b(){}
                }
            `,
            options: [4, { VariableDeclarator: 1, SwitchCase: 1 }],
            parserOptions: { ecmaVersion: 6 }
        },
        {
            code: unIndent`
                var A = class {
                    constructor(){}
                    a(){}
                    get b(){}
                }
            `,
            options: [4, { VariableDeclarator: 1, SwitchCase: 1 }],
            parserOptions: { ecmaVersion: 6 }
        },
        {
            code: unIndent`
                var a = {
                  some: 1
                  , name: 2
                };
            `,
            options: [2]
        },
        {
            code: unIndent`
                a.c = {
                    aa: function() {
                        'test1';
                        return 'aa';
                    }
                    , bb: function() {
                        return this.bb();
                    }
                };
            `,
            options: [4]
        },
        {
            code: unIndent`
                var a =
                {
                    actions:
                    [
                        {
                            name: 'compile'
                        }
                    ]
                };
            `,
            options: [4, { VariableDeclarator: 0, SwitchCase: 1 }]
        },
        {
            code: unIndent`
                var a =
                [
                    {
                        name: 'compile'
                    }
                ];
            `,
            options: [4, { VariableDeclarator: 0, SwitchCase: 1 }]
        },
        {
            code: unIndent`
                const func = function (opts) {
                    return Promise.resolve()
                    .then(() => {
                        [
                            'ONE', 'TWO'
                        ].forEach(command => { doSomething(); });
                    });
                };
            `,
            parserOptions: { ecmaVersion: 6 },
            options: [4, { MemberExpression: 0 }]
        },
        {
            code: unIndent`
                const func = function (opts) {
                    return Promise.resolve()
                        .then(() => {
                            [
                                'ONE', 'TWO'
                            ].forEach(command => { doSomething(); });
                        });
                };
            `,
            parserOptions: { ecmaVersion: 6 },
            options: [4]
        },
        {
            code: unIndent`
                var haveFun = function () {
                    SillyFunction(
                        {
                            value: true,
                        },
                        {
                            _id: true,
                        }
                    );
                };
            `,
            options: [4]
        },
        {
            code: unIndent`
                var haveFun = function () {
                    new SillyFunction(
                        {
                            value: true,
                        },
                        {
                            _id: true,
                        }
                    );
                };
            `,
            options: [4]
        },
        {
            code: unIndent`
                let object1 = {
                  doThing() {
                    return _.chain([])
                      .map(v => (
                        {
                          value: true,
                        }
                      ))
                      .value();
                  }
                };
            `,
            parserOptions: { ecmaVersion: 6 },
            options: [2]
        },
        {
            code: unIndent`
                var foo = {
                    bar: 1,
                    baz: {
                      qux: 2
                    }
                  },
                  bar = 1;
            `,
            options: [2]
        },
        {
            code: unIndent`
                class Foo
                  extends Bar {
                  baz() {}
                }
            `,
            parserOptions: { ecmaVersion: 6 },
            options: [2]
        },
        {
            code: unIndent`
                class Foo extends
                  Bar {
                  baz() {}
                }
            `,
            parserOptions: { ecmaVersion: 6 },
            options: [2]
        },
        {
            code: unIndent`
                class Foo extends
                  (
                    Bar
                  ) {
                  baz() {}
                }
            `,
            parserOptions: { ecmaVersion: 6 },
            options: [2]
        },
        {
            code: unIndent`
                fs.readdirSync(path.join(__dirname, '../rules')).forEach(name => {
                  files[name] = foo;
                });
            `,
            options: [2, { outerIIFEBody: 0 }],
            parserOptions: { ecmaVersion: 6 }
        },
        {
            code: unIndent`
                (function(){
                function foo(x) {
                  return x + 1;
                }
                })();
            `,
            options: [2, { outerIIFEBody: 0 }]
        },
        {
            code: unIndent`
                (function(){
                        function foo(x) {
                            return x + 1;
                        }
                })();
            `,
            options: [4, { outerIIFEBody: 2 }]
        },
        {
            code: unIndent`
                (function(x, y){
                function foo(x) {
                  return x + 1;
                }
                })(1, 2);
            `,
            options: [2, { outerIIFEBody: 0 }]
        },
        {
            code: unIndent`
                (function(){
                function foo(x) {
                  return x + 1;
                }
                }());
            `,
            options: [2, { outerIIFEBody: 0 }]
        },
        {
            code: unIndent`
                !function(){
                function foo(x) {
                  return x + 1;
                }
                }();
            `,
            options: [2, { outerIIFEBody: 0 }]
        },
        {
            code: unIndent`
                !function(){
                \t\t\tfunction foo(x) {
                \t\t\t\treturn x + 1;
                \t\t\t}
                }();
            `,
            options: ["tab", { outerIIFEBody: 3 }]
        },
        {
            code: unIndent`
                var out = function(){
                  function fooVar(x) {
                    return x + 1;
                  }
                };
            `,
            options: [2, { outerIIFEBody: 0 }]
        },
        {
            code: unIndent`
                var ns = function(){
                function fooVar(x) {
                  return x + 1;
                }
                }();
            `,
            options: [2, { outerIIFEBody: 0 }]
        },
        {
            code: unIndent`
                ns = function(){
                function fooVar(x) {
                  return x + 1;
                }
                }();
            `,
            options: [2, { outerIIFEBody: 0 }]
        },
        {
            code: unIndent`
                var ns = (function(){
                function fooVar(x) {
                  return x + 1;
                }
                }(x));
            `,
            options: [2, { outerIIFEBody: 0 }]
        },
        {
            code: unIndent`
                var ns = (function(){
                        function fooVar(x) {
                            return x + 1;
                        }
                }(x));
            `,
            options: [4, { outerIIFEBody: 2 }]
        },
        {
            code: unIndent`
                var obj = {
                  foo: function() {
                    return true;
                  }
                };
            `,
            options: [2, { outerIIFEBody: 0 }]
        },
        {
            code: unIndent`
                while (
                  function() {
                    return true;
                  }()) {

                  x = x + 1;
                };
            `,
            options: [2, { outerIIFEBody: 20 }]
        },
        {
            code: unIndent`
                (() => {
                function foo(x) {
                  return x + 1;
                }
                })();
            `,
            parserOptions: { ecmaVersion: 6 },
            options: [2, { outerIIFEBody: 0 }]
        },
        {
            code: unIndent`
                function foo() {
                }
            `,
            options: ["tab", { outerIIFEBody: 0 }]
        },
        {
            code: unIndent`
                ;(() => {
                function foo(x) {
                  return x + 1;
                }
                })();
            `,
            parserOptions: { ecmaVersion: 6 },
            options: [2, { outerIIFEBody: 0 }]
        },
        {
            code: unIndent`
                if(data) {
                  console.log('hi');
                }
            `,
            options: [2, { outerIIFEBody: 0 }]
        },
        {
            code: "Buffer.length",
            options: [4, { MemberExpression: 1 }]
        },
        {
            code: unIndent`
                Buffer
                    .indexOf('a')
                    .toString()
            `,
            options: [4, { MemberExpression: 1 }]
        },
        {
            code: unIndent`
                Buffer.
                    length
            `,
            options: [4, { MemberExpression: 1 }]
        },
        {
            code: unIndent`
                Buffer
                    .foo
                    .bar
            `,
            options: [4, { MemberExpression: 1 }]
        },
        {
            code: unIndent`
                Buffer
                \t.foo
                \t.bar
            `,
            options: ["tab", { MemberExpression: 1 }]
        },
        {
            code: unIndent`
                Buffer
                    .foo
                    .bar
            `,
            options: [2, { MemberExpression: 2 }]
        },
        {
            code: unIndent`
                MemberExpression
                .can
                  .be
                    .turned
                 .off();
            `,
            options: [4, { MemberExpression: "off" }]
        },
        {
            code: unIndent`
                foo = bar.baz()
                    .bip();
            `,
            options: [4, { MemberExpression: 1 }]
        },
        {
            code: unIndent`
                if (foo) {
                  bar();
                } else if (baz) {
                  foobar();
                } else if (qux) {
                  qux();
                }
            `,
            options: [2]
        },
        {
            code: unIndent`
                function foo(aaa,
                  bbb, ccc, ddd) {
                    bar();
                }
            `,
            options: [2, { FunctionDeclaration: { parameters: 1, body: 2 } }]
        },
        {
            code: unIndent`
                function foo(aaa, bbb,
                      ccc, ddd) {
                  bar();
                }
            `,
            options: [2, { FunctionDeclaration: { parameters: 3, body: 1 } }]
        },
        {
            code: unIndent`
                function foo(aaa,
                    bbb,
                    ccc) {
                            bar();
                }
            `,
            options: [4, { FunctionDeclaration: { parameters: 1, body: 3 } }]
        },
        {
            code: unIndent`
                function foo(aaa,
                             bbb, ccc,
                             ddd, eee, fff) {
                  bar();
                }
            `,
            options: [2, { FunctionDeclaration: { parameters: "first", body: 1 } }]
        },
        {
            code: unIndent`
                function foo(aaa, bbb)
                {
                      bar();
                }
            `,
            options: [2, { FunctionDeclaration: { body: 3 } }]
        },
        {
            code: unIndent`
                function foo(
                  aaa,
                  bbb) {
                    bar();
                }
            `,
            options: [2, { FunctionDeclaration: { parameters: "first", body: 2 } }]
        },
        {
            code: unIndent`
                var foo = function(aaa,
                    bbb,
                    ccc,
                    ddd) {
                bar();
                }
            `,
            options: [2, { FunctionExpression: { parameters: 2, body: 0 } }]
        },
        {
            code: unIndent`
                var foo = function(aaa,
                  bbb,
                  ccc) {
                                    bar();
                }
            `,
            options: [2, { FunctionExpression: { parameters: 1, body: 10 } }]
        },
        {
            code: unIndent`
                var foo = function(aaa,
                                   bbb, ccc, ddd,
                                   eee, fff) {
                    bar();
                }
            `,
            options: [4, { FunctionExpression: { parameters: "first", body: 1 } }]
        },
        {
            code: unIndent`
                var foo = function(
                  aaa, bbb, ccc,
                  ddd, eee) {
                      bar();
                }
            `,
            options: [2, { FunctionExpression: { parameters: "first", body: 3 } }]
        },
        {
            code: unIndent`
                foo.bar(
                      baz, qux, function() {
                            qux;
                      }
                );
            `,
            options: [2, { FunctionExpression: { body: 3 }, CallExpression: { arguments: 3 } }]
        },
        {
            code: unIndent`
                function foo() {
                  bar();
                  \tbaz();
                \t   \t\t\t  \t\t\t  \t   \tqux();
                }
            `,
            options: [2]
        },
        {
            code: unIndent`
                function foo() {
                  function bar() {
                    baz();
                  }
                }
            `,
            options: [2, { FunctionDeclaration: { body: 1 } }]
        },
        {
            code: unIndent`
                function foo() {
                  bar();
                   \t\t}
            `,
            options: [2]
        },
        {
            code: unIndent`
                function foo() {
                  function bar(baz,
                      qux) {
                    foobar();
                  }
                }
            `,
            options: [2, { FunctionDeclaration: { body: 1, parameters: 2 } }]
        },
        {
            code: unIndent`
                ((
                    foo
                ))
            `,
            options: [4]
        },

        // ternary expressions (https://github.com/eslint/eslint/issues/7420)
        {
            code: unIndent`
                foo
                  ? bar
                  : baz
            `,
            options: [2]
        },
        {
            code: unIndent`
                foo = (bar ?
                  baz :
                  qux
                );
            `,
            options: [2]
        },
        {
            code: unIndent`
                [
                    foo ?
                        bar :
                        baz,
                    qux
                ];
            `
        },
        {

            // Checking comments:
            // https://github.com/eslint/eslint/issues/3845, https://github.com/eslint/eslint/issues/6571
            code: unIndent`
                foo();
                // Line
                /* multiline
                  Line */
                bar();
                // trailing comment
            `,
            options: [2]
        },
        {
            code: unIndent`
                switch (foo) {
                  case bar:
                    baz();
                    // call the baz function
                }
            `,
            options: [2, { SwitchCase: 1 }]
        },
        {
            code: unIndent`
                switch (foo) {
                  case bar:
                    baz();
                  // no default
                }
            `,
            options: [2, { SwitchCase: 1 }]
        },
        {
            code: unIndent`
                [
                    // no elements
                ]
            `
        },
        {

            // Destructuring assignments:
            // https://github.com/eslint/eslint/issues/6813
            code: unIndent`
                var {
                  foo,
                  bar,
                  baz: qux,
                  foobar: baz = foobar
                } = qux;
            `,
            options: [2],
            parserOptions: { ecmaVersion: 6 }
        },
        {
            code: unIndent`
                var [
                  foo,
                  bar,
                  baz,
                  foobar = baz
                ] = qux;
            `,
            options: [2],
            parserOptions: { ecmaVersion: 6 }
        },
        {

            // https://github.com/eslint/eslint/issues/7233
            code: unIndent`
                var folder = filePath
                    .foo()
                    .bar;
            `,
            options: [2, { MemberExpression: 2 }]
        },
        {
            code: unIndent`
                for (const foo of bar)
                  baz();
            `,
            options: [2],
            parserOptions: { ecmaVersion: 6 }
        },
        {
            code: unIndent`
                var x = () =>
                  5;
            `,
            options: [2],
            parserOptions: { ecmaVersion: 6 }
        },
        {

            // Don't lint the indentation of the first token after a :
            code: unIndent`
                ({code:
                  "foo.bar();"})
            `,
            options: [2]
        },
        {

            // Don't lint the indentation of the first token after a :
            code: unIndent`
                ({code:
                "foo.bar();"})
            `,
            options: [2]
        },
        {

            // Comments in switch cases
            code: unIndent`
                switch (foo) {
                  // comment
                  case study:
                    // comment
                    bar();
                  case closed:
                    /* multiline comment
                    */
                }
            `,
            options: [2, { SwitchCase: 1 }]
        },
        {

            // Comments in switch cases
            code: unIndent`
                switch (foo) {
                  // comment
                  case study:
                  // the comment can also be here
                  case closed:
                }
            `,
            options: [2, { SwitchCase: 1 }]
        },
        {

            // BinaryExpressions with parens
            code: unIndent`
                foo && (
                    bar
                )
            `,
            options: [4]
        },
        {

            // BinaryExpressions with parens
            code: unIndent`
                foo && ((
                    bar
                ))
            `,
            options: [4]
        },
        {
            code: unIndent`
                foo &&
                    (
                        bar
                    )
            `,
            options: [4]
        },
        {
            code: unIndent`
                foo =
                    bar;
            `,
            options: [4]
        },
        {
            code: unIndent`
                function foo() {
                  var bar = function(baz,
                        qux) {
                    foobar();
                  };
                }
            `,
            options: [2, { FunctionExpression: { parameters: 3 } }]
        },
        {
            code: unIndent`
                function foo() {
                    return (bar === 1 || bar === 2 &&
                        (/Function/.test(grandparent.type))) &&
                        directives(parent).indexOf(node) >= 0;
                }
            `
        },
        {
            code: unIndent`
                function foo() {
                    return (foo === bar || (
                        baz === qux && (
                            foo === foo ||
                            bar === bar ||
                            baz === baz
                        )
                    ))
                }
            `,
            options: [4]
        },
        {
            code: unIndent`
                if (
                    foo === 1 ||
                    bar === 1 ||
                    // comment
                    (baz === 1 && qux === 1)
                ) {}
            `
        },
        {
            code: unIndent`
                foo =
                  (bar + baz);
            `,
            options: [2]
        },
        {
            code: unIndent`
                function foo() {
                  return (bar === 1 || bar === 2) &&
                    (z === 3 || z === 4);
                }
            `,
            options: [2]
        },
        {
            code: unIndent`
                /* comment */ if (foo) {
                  bar();
                }
            `,
            options: [2]
        },
        {

            // Comments at the end of if blocks that have `else` blocks can either refer to the lines above or below them
            code: unIndent`
                if (foo) {
                  bar();
                // Otherwise, if foo is false, do baz.
                // baz is very important.
                } else {
                  baz();
                }
            `,
            options: [2]
        },
        {
            code: unIndent`
                function foo() {
                  return ((bar === 1 || bar === 2) &&
                    (z === 3 || z === 4));
                }
            `,
            options: [2]
        },
        {
            code: unIndent`
                foo(
                  bar,
                  baz,
                  qux
                );
            `,
            options: [2, { CallExpression: { arguments: 1 } }]
        },
        {
            code: unIndent`
                foo(
                \tbar,
                \tbaz,
                \tqux
                );
            `,
            options: ["tab", { CallExpression: { arguments: 1 } }]
        },
        {
            code: unIndent`
                foo(bar,
                        baz,
                        qux);
            `,
            options: [4, { CallExpression: { arguments: 2 } }]
        },
        {
            code: unIndent`
                foo(
                bar,
                baz,
                qux
                );
            `,
            options: [2, { CallExpression: { arguments: 0 } }]
        },
        {
            code: unIndent`
                foo(bar,
                    baz,
                    qux
                );
            `,
            options: [2, { CallExpression: { arguments: "first" } }]
        },
        {
            code: unIndent`
                foo(bar, baz,
                    qux, barbaz,
                    barqux, bazqux);
            `,
            options: [2, { CallExpression: { arguments: "first" } }]
        },
        {
            code: unIndent`
                foo(bar,
                        1 + 2,
                        !baz,
                        new Car('!')
                );
            `,
            options: [2, { CallExpression: { arguments: 4 } }]
        },
        {
            code: unIndent`
                foo(
                    (bar)
                );
            `
        },
        {
            code: unIndent`
                foo(
                    (bar)
                );
            `,
            options: [4, { CallExpression: { arguments: 1 } }]
        },

        // https://github.com/eslint/eslint/issues/7484
        {
            code: unIndent`
                var foo = function() {
                  return bar(
                    [{
                    }].concat(baz)
                  );
                };
            `,
            options: [2]
        },

        // https://github.com/eslint/eslint/issues/7573
        {
            code: unIndent`
                return (
                    foo
                );
            `,
            parserOptions: { ecmaFeatures: { globalReturn: true } }
        },
        {
            code: unIndent`
                return (
                    foo
                )
            `,
            parserOptions: { ecmaFeatures: { globalReturn: true } }
        },
        {
            code: unIndent`
                var foo = [
                    bar,
                    baz
                ]
            `
        },
        {
            code: unIndent`
                var foo = [bar,
                    baz,
                    qux
                ]
            `
        },
        {
            code: unIndent`
                var foo = [bar,
                baz,
                qux
                ]
            `,
            options: [2, { ArrayExpression: 0 }]
        },
        {
            code: unIndent`
                var foo = [bar,
                                baz,
                                qux
                ]
            `,
            options: [2, { ArrayExpression: 8 }]
        },
        {
            code: unIndent`
                var foo = [bar,
                           baz,
                           qux
                ]
            `,
            options: [2, { ArrayExpression: "first" }]
        },
        {
            code: unIndent`
                var foo = [bar,
                           baz, qux
                ]
            `,
            options: [2, { ArrayExpression: "first" }]
        },
        {
            code: unIndent`
                var foo = [
                        { bar: 1,
                          baz: 2 },
                        { bar: 3,
                          baz: 4 }
                ]
            `,
            options: [4, { ArrayExpression: 2, ObjectExpression: "first" }]
        },
        {
            code: unIndent`
                var foo = {
                bar: 1,
                baz: 2
                };
            `,
            options: [2, { ObjectExpression: 0 }]
        },
        {
            code: unIndent`
                var foo = { foo: 1, bar: 2,
                            baz: 3 }
            `,
            options: [2, { ObjectExpression: "first" }]
        },
        {
            code: unIndent`
                var foo = [
                        {
                            foo: 1
                        }
                ]
            `,
            options: [4, { ArrayExpression: 2 }]
        },
        {
            code: unIndent`
                function foo() {
                  [
                          foo
                  ]
                }
            `,
            options: [2, { ArrayExpression: 4 }]
        },
        {
            code: "[\n]",
            options: [2, { ArrayExpression: "first" }]
        },
        {
            code: "[\n]",
            options: [2, { ArrayExpression: 1 }]
        },
        {
            code: "{\n}",
            options: [2, { ObjectExpression: "first" }]
        },
        {
            code: "{\n}",
            options: [2, { ObjectExpression: 1 }]
        },
        {
            code: unIndent`
                var foo = [
                  [
                    1
                  ]
                ]
            `,
            options: [2, { ArrayExpression: "first" }]
        },
        {
            code: unIndent`
                var foo = [ 1,
                            [
                              2
                            ]
                ];
            `,
            options: [2, { ArrayExpression: "first" }]
        },
        {
            code: unIndent`
                var foo = bar(1,
                              [ 2,
                                3
                              ]
                );
            `,
            options: [4, { ArrayExpression: "first", CallExpression: { arguments: "first" } }]
        },
        {
            code: unIndent`
                var foo =
                    [
                    ]()
            `,
            options: [4, { CallExpression: { arguments: "first" }, ArrayExpression: "first" }]
        },

        // https://github.com/eslint/eslint/issues/7732
        {
            code: unIndent`
                const lambda = foo => {
                  Object.assign({},
                    filterName,
                    {
                      display
                    }
                  );
                }
            `,
            options: [2, { ObjectExpression: 1 }],
            parserOptions: { ecmaVersion: 6 }
        },
        {
            code: unIndent`
                const lambda = foo => {
                  Object.assign({},
                    filterName,
                    {
                      display
                    }
                  );
                }
            `,
            options: [2, { ObjectExpression: "first" }],
            parserOptions: { ecmaVersion: 6 }
        },

        // https://github.com/eslint/eslint/issues/7733
        {
            code: unIndent`
                var foo = function() {
                \twindow.foo('foo',
                \t\t{
                \t\t\tfoo: 'bar',
                \t\t\tbar: {
                \t\t\t\tfoo: 'bar'
                \t\t\t}
                \t\t}
                \t);
                }
            `,
            options: ["tab"]
        },
        {
            code: unIndent`
                echo = spawn('cmd.exe',
                             ['foo', 'bar',
                              'baz']);
            `,
            options: [2, { ArrayExpression: "first", CallExpression: { arguments: "first" } }]
        },
        {
            code: unIndent`
                if (foo)
                  bar();
                // Otherwise, if foo is false, do baz.
                // baz is very important.
                else {
                  baz();
                }
            `,
            options: [2]
        },
        {
            code: unIndent`
                if (
                    foo && bar ||
                    baz && qux // This line is ignored because BinaryExpressions are not checked.
                ) {
                    qux();
                }
            `,
            options: [4]
        },
        {
            code: unIndent`
                var foo =
                        1;
            `,
            options: [4, { VariableDeclarator: 2 }]
        },
        {
            code: unIndent`
                var foo = 1,
                    bar =
                    2;
            `,
            options: [4]
        },
        {
            code: unIndent`
                switch (foo) {
                  case bar:
                  {
                    baz();
                  }
                }
            `,
            options: [2, { SwitchCase: 1 }]
        },

        // Template curlies
        {
            code: unIndent`
                \`foo\${
                  bar}\`
            `,
            options: [2],
            parserOptions: { ecmaVersion: 6 }
        },
        {
            code: unIndent`
                \`foo\${
                  \`bar\${
                    baz}\`}\`
            `,
            options: [2],
            parserOptions: { ecmaVersion: 6 }
        },
        {
            code: unIndent`
                \`foo\${
                  \`bar\${
                    baz
                  }\`
                }\`
            `,
            options: [2],
            parserOptions: { ecmaVersion: 6 }
        },
        {
            code: unIndent`
                \`foo\${
                  (
                    bar
                  )
                }\`
            `,
            options: [2],
            parserOptions: { ecmaVersion: 6 }
        },
        {

            code: unIndent`
                function foo() {
                    \`foo\${bar}baz\${
                        qux}foo\${
                        bar}baz\`
                }
            `,
            parserOptions: { ecmaVersion: 6 }
        },
        {

            // https://github.com/eslint/eslint/issues/7320
            code: unIndent`
                JSON
                    .stringify(
                        {
                            ok: true
                        }
                    );
            `
        },

        // Don't check AssignmentExpression assignments
        {
            code: unIndent`
                foo =
                    bar =
                    baz;
            `
        },
        {
            code: unIndent`
                foo =
                bar =
                    baz;
            `
        },
        {
            code: unIndent`
                function foo() {
                    const template = \`this indentation is not checked
                because it's part of a template literal.\`;
                }
            `,
            parserOptions: { ecmaVersion: 6 }
        },
        {
            code: unIndent`
                function foo() {
                    const template = \`the indentation of a \${
                        node.type
                    } node is checked.\`;
                }
            `,
            parserOptions: { ecmaVersion: 6 }
        },
        {

            // https://github.com/eslint/eslint/issues/7320
            code: unIndent`
                JSON
                    .stringify(
                        {
                            test: 'test'
                        }
                    );
            `,
            options: [4, { CallExpression: { arguments: 1 } }]
        },
        {
            code: unIndent`
                [
                    foo,
                    // comment
                    // another comment
                    bar
                ]
            `
        },
        {
            code: unIndent`
                if (foo) {
                    /* comment */ bar();
                }
            `
        },
        {
            code: unIndent`
                function foo() {
                    return (
                        1
                    );
                }
            `
        },
        {
            code: unIndent`
                function foo() {
                    return (
                        1
                    )
                }
            `
        },
        {
            code: unIndent`
                if (
                    foo &&
                    !(
                        bar
                    )
                ) {}
            `
        },
        {

            // https://github.com/eslint/eslint/issues/6007
            code: unIndent`
                var abc = [
                  (
                    ''
                  ),
                  def,
                ]
            `,
            options: [2]
        },
        {
            code: unIndent`
                var abc = [
                  (
                    ''
                  ),
                  (
                    'bar'
                  )
                ]
            `,
            options: [2]
        },
        {

            // https://github.com/eslint/eslint/issues/6670
            code: unIndent`
                function f() {
                    return asyncCall()
                        .then(
                            'some string',
                            [
                                1,
                                2,
                                3
                            ]
                        );
                }
            `
        },
        {

            // https://github.com/eslint/eslint/issues/6670
            code: unIndent`
                function f() {
                    return asyncCall()
                        .then(
                            'some string',
                            [
                                1,
                                2,
                                3
                            ]
                        );
                }
            `,
            options: [4, { MemberExpression: 1 }]
        },

        // https://github.com/eslint/eslint/issues/7242
        {
            code: unIndent`
                var x = [
                    [1],
                    [2]
                ]
            `
        },
        {
            code: unIndent`
                var y = [
                    {a: 1},
                    {b: 2}
                ]
            `
        },
        {

            // https://github.com/eslint/eslint/issues/7522
            code: unIndent`
                foo(
                )
            `
        },
        {

            // https://github.com/eslint/eslint/issues/7616
            code: unIndent`
                foo(
                    bar,
                    {
                        baz: 1
                    }
                )
            `,
            options: [4, { CallExpression: { arguments: "first" } }]
        },
        {
            code: "new Foo"
        },
        {
            code: "new (Foo)"
        },
        {
            code: unIndent`
                if (Foo) {
                    new Foo
                }
            `
        },
        {
            code: unIndent`
                export {
                    foo,
                    bar,
                    baz
                }
            `,
            parserOptions: { sourceType: "module" }
        },
        {
            code: unIndent`
                foo
                    ? bar
                    : baz
            `,
            options: [4, { flatTernaryExpressions: true }]
        },
        {
            code: unIndent`
                foo ?
                    bar :
                    baz
            `,
            options: [4, { flatTernaryExpressions: true }]
        },
        {
            code: unIndent`
                foo ?
                    bar
                    : baz
            `,
            options: [4, { flatTernaryExpressions: true }]
        },
        {
            code: unIndent`
                foo
                    ? bar :
                    baz
            `,
            options: [4, { flatTernaryExpressions: true }]
        },
        {
            code: unIndent`
                foo
                    ? bar
                    : baz
                    ? qux
                    : foobar
                    ? boop
                    : beep
            `,
            options: [4, { flatTernaryExpressions: true }]
        },
        {
            code: unIndent`
                foo ?
                    bar :
                    baz ?
                    qux :
                    foobar ?
                    boop :
                    beep
            `,
            options: [4, { flatTernaryExpressions: true }]
        },
        {
            code: unIndent`
                foo
                    ? bar
                    : baz
                        ? qux
                        : foobar
                            ? boop
                            : beep
            `,
            options: [4, { flatTernaryExpressions: false }]
        },
        {
            code: unIndent`
                foo ?
                    bar :
                    baz ?
                        qux :
                        foobar ?
                            boop :
                            beep
            `,
            options: [4, { flatTernaryExpressions: false }]
        },
        {
            code: "[,]",
            options: [2, { ArrayExpression: "first" }]
        },
        {
            code: unIndent`
                [
                    ,
                    foo
                ]
            `,
            options: [4, { ArrayExpression: "first" }]
        },
        {
            code: "[sparse, , array];",
            options: [2, { ArrayExpression: "first" }]
        },
        {
            code: unIndent`
                foo.bar('baz', function(err) {
                  qux;
                });
            `,
            options: [2, { CallExpression: { arguments: "first" } }]
        },
        {
            code: unIndent`
                foo.bar(function() {
                  cookies;
                }).baz(function() {
                  cookies;
                });
            `,
            options: [2, { MemberExpression: 1 }]
        },
        {
            code: unIndent`
                foo.bar().baz(function() {
                  cookies;
                }).qux(function() {
                  cookies;
                });
            `,
            options: [2, { MemberExpression: 1 }]
        },
        {
            code: unIndent`
                (
                  {
                    foo: 1,
                    baz: 2
                  }
                );
            `,
            options: [2, { ObjectExpression: "first" }],
            parserOptions: { ecmaVersion: 6 }
        },
        {
            code: unIndent`
                foo(() => {
                    bar;
                }, () => {
                    baz;
                })
            `,
            options: [4, { CallExpression: { arguments: "first" } }],
            parserOptions: { ecmaVersion: 6 }
        },
        {
            code: unIndent`
                [ foo,
                  bar ].forEach(function() {
                  baz;
                })
            `,
            options: [2, { ArrayExpression: "first", MemberExpression: 1 }]
        },
        {
            code: unIndent`
                foo = bar[
                    baz
                ];
            `
        },
        {
            code: unIndent`
                foo[
                    bar
                ];
            `,
            options: [4, { MemberExpression: 1 }]
        },
        {
            code: unIndent`
                foo[
                    (
                        bar
                    )
                ];
            `,
            options: [4, { MemberExpression: 1 }]
        },
        {
            code: unIndent`
                if (foo)
                    bar;
                else if (baz)
                    qux;
            `
        },
        {
            code: unIndent`
                if (foo) bar()

                ; [1, 2, 3].map(baz)
            `
        },
        {
            code: "x => {}",
            parserOptions: { ecmaVersion: 6 }
        },
        {
            code: unIndent`
                import {foo}
                    from 'bar';
            `,
            parserOptions: { sourceType: "module" }
        },
        {
            code: "import 'foo'",
            parserOptions: { sourceType: "module" }
        },

        // https://github.com/eslint/eslint/issues/8455
        {
            code: unIndent`
                (
                    a
                ) => b => {
                    c
                }
            `,
            parserOptions: { ecmaVersion: 6 }
        },
        {
            code: unIndent`
                (
                    a
                ) => b => c => d => {
                    e
                }
            `,
            parserOptions: { ecmaVersion: 6 }
        },
        {
            code: unIndent`
                (
                    a
                ) =>
                    (
                        b
                    ) => {
                        c
                    }
            `,
            parserOptions: { ecmaVersion: 6 }
        },
        {
            code: unIndent`
                if (
                    foo
                ) bar(
                    baz
                );
            `
        },
        {
            code: unIndent`
                if (foo)
                {
                    bar();
                }
            `
        },
        {
            code: unIndent`
                function foo(bar)
                {
                    baz();
                }
            `
        },
        {
            code: unIndent`
                () =>
                    ({})
            `,
            parserOptions: { ecmaVersion: 6 }
        },
        {
            code: unIndent`
                () =>
                    (({}))
            `,
            parserOptions: { ecmaVersion: 6 }
        },
        {
            code: unIndent`
                (
                    () =>
                        ({})
                )
            `,
            parserOptions: { ecmaVersion: 6 }
        },
        {
            code: unIndent`
                var x = function foop(bar)
                {
                    baz();
                }
            `
        },
        {
            code: unIndent`
                var x = (bar) =>
                {
                    baz();
                }
            `,
            parserOptions: { ecmaVersion: 6 }
        },
        {
            code: unIndent`
<<<<<<< HEAD
                class Foo
                {
                    constructor()
                    {
                        foo();
                    }

                    bar()
                    {
                        baz();
                    }
                }
            `,
            parserOptions: { ecmaVersion: 6 }
        },
        {
            code: unIndent`
                class Foo
                    extends Bar
                {
                    constructor()
                    {
                        foo();
                    }

                    bar()
                    {
                        baz();
                    }
                }
            `,
            parserOptions: { ecmaVersion: 6 }
        },
        {
            code: unIndent`
                (
                    class Foo
                    {
                        constructor()
                        {
                            foo();
                        }

                        bar()
                        {
                            baz();
                        }
                    }
                )
            `,
            parserOptions: { ecmaVersion: 6 }
        },
        {
            code: unIndent`
                switch (foo)
                {
                    case 1:
                        bar();
                }
            `,
            options: [4, { SwitchCase: 1 }]
=======
                foo
                    .bar(function() {
                        baz
                    })
            `
        },
        {
            code: unIndent`
                foo
                        .bar(function() {
                            baz
                        })
            `,
            options: [4, { MemberExpression: 2 }]
        },
        {
            code: unIndent`
                foo
                    [bar](function() {
                        baz
                    })
            `
        },
        {
            code: unIndent`
                foo.
                    bar.
                    baz
            `
        },
        {
            code: unIndent`
                foo
                    .bar(function() {
                        baz
                    })
            `,
            options: [4, { MemberExpression: "off" }]
        },
        {
            code: unIndent`
                foo
                                .bar(function() {
                                    baz
                                })
            `,
            options: [4, { MemberExpression: "off" }]
        },
        {
            code: unIndent`
                foo
                                [bar](function() {
                                    baz
                                })
            `,
            options: [4, { MemberExpression: "off" }]
        },
        {
            code: unIndent`
                  foo.
                          bar.
                                      baz
            `,
            options: [4, { MemberExpression: "off" }]
        },
        {
            code: unIndent`
                  foo
                      [
                          bar
                      ]
                      .baz(function() {
                          quz();
                      })
            `
        },
        {
            code: unIndent`
                  [
                      foo
                  ][
                      "map"](function() {
                      qux();
                  })
            `
        },
        {
            code: unIndent`
                (
                    a.b(function() {
                        c;
                    })
                )
            `
        },
        {
            code: unIndent`
                (
                    foo
                ).bar(function() {
                    baz();
                })
            `
        },
        {
            code: unIndent`
                new Foo(
                    bar
                        .baz
                        .qux
                )
            `
>>>>>>> de0b4ad7
        }
    ],


    invalid: [
        {
            code: unIndent`
                var a = b;
                if (a) {
                b();
                }
            `,
            options: [2],
            errors: expectedErrors([[3, 2, 0, "Identifier"]]),
            output: unIndent`
                var a = b;
                if (a) {
                  b();
                }
            `
        },
        {
            code: unIndent`
                require('http').request({hostname: 'localhost',
                                  port: 80}, function(res) {
                    res.end();
                  });
            `,
            output: unIndent`
                require('http').request({hostname: 'localhost',
                  port: 80}, function(res) {
                  res.end();
                });
            `,
            options: [2],
            errors: expectedErrors([[2, 2, 18, "Identifier"], [3, 2, 4, "Identifier"], [4, 0, 2, "Punctuator"]])
        },
        {
            code: unIndent`
                if (array.some(function(){
                  return true;
                })) {
                a++; // ->
                  b++;
                    c++; // <-
                }
            `,
            output: unIndent`
                if (array.some(function(){
                  return true;
                })) {
                  a++; // ->
                  b++;
                  c++; // <-
                }
            `,
            options: [2],
            errors: expectedErrors([[4, 2, 0, "Identifier"], [6, 2, 4, "Identifier"]])
        },
        {
            code: unIndent`
                if (a){
                \tb=c;
                \t\tc=d;
                e=f;
                }
            `,
            output: unIndent`
                if (a){
                \tb=c;
                \tc=d;
                \te=f;
                }
            `,
            options: ["tab"],
            errors: expectedErrors("tab", [[3, 1, 2, "Identifier"], [4, 1, 0, "Identifier"]])
        },
        {
            code: unIndent`
                if (a){
                    b=c;
                      c=d;
                 e=f;
                }
            `,
            output: unIndent`
                if (a){
                    b=c;
                    c=d;
                    e=f;
                }
            `,
            options: [4],
            errors: expectedErrors([[3, 4, 6, "Identifier"], [4, 4, 1, "Identifier"]])
        },
        {
            code: fixture,
            output: fixedFixture,
            options: [2, { SwitchCase: 1, MemberExpression: 1, CallExpression: { arguments: "off" } }],
            errors: expectedErrors([
                [5, 2, 4, "Keyword"],
                [6, 2, 0, "Line"],
                [10, 4, 6, "Punctuator"],
                [11, 2, 4, "Punctuator"],

                [15, 4, 2, "Identifier"],
                [16, 2, 4, "Punctuator"],
                [23, 2, 4, "Punctuator"],
                [29, 2, 4, "Keyword"],
                [30, 4, 6, "Identifier"],
                [36, 4, 6, "Identifier"],
                [38, 2, 4, "Punctuator"],
                [39, 4, 2, "Identifier"],
                [40, 2, 0, "Punctuator"],
                [54, 2, 4, "Punctuator"],
                [114, 4, 2, "Keyword"],
                [120, 4, 6, "Keyword"],
                [124, 4, 2, "Keyword"],
                [134, 4, 6, "Keyword"],
                [138, 2, 3, "Punctuator"],
                [139, 2, 3, "Punctuator"],
                [143, 4, 0, "Identifier"],
                [144, 6, 2, "Punctuator"],
                [145, 6, 2, "Punctuator"],
                [151, 4, 6, "Identifier"],
                [152, 6, 8, "Punctuator"],
                [153, 6, 8, "Punctuator"],
                [159, 4, 2, "Identifier"],
                [161, 4, 6, "Identifier"],
                [175, 2, 0, "Identifier"],
                [177, 2, 4, "Identifier"],
                [189, 2, 0, "Keyword"],
                [192, 6, 18, "Identifier"],
                [193, 6, 4, "Identifier"],
                [195, 6, 8, "Identifier"],
                [228, 5, 4, "Identifier"],
                [231, 3, 2, "Punctuator"],
                [245, 0, 2, "Punctuator"],
                [248, 0, 2, "Punctuator"],
                [304, 4, 6, "Identifier"],
                [306, 4, 8, "Identifier"],
                [307, 2, 4, "Punctuator"],
                [308, 2, 4, "Identifier"],
                [311, 4, 6, "Identifier"],
                [312, 4, 6, "Identifier"],
                [313, 4, 6, "Identifier"],
                [314, 2, 4, "Punctuator"],
                [315, 2, 4, "Identifier"],
                [318, 4, 6, "Identifier"],
                [319, 4, 6, "Identifier"],
                [320, 4, 6, "Identifier"],
                [321, 2, 4, "Punctuator"],
                [322, 2, 4, "Identifier"],
                [326, 2, 1, "Numeric"],
                [327, 2, 1, "Numeric"],
                [328, 2, 1, "Numeric"],
                [329, 2, 1, "Numeric"],
                [330, 2, 1, "Numeric"],
                [331, 2, 1, "Numeric"],
                [332, 2, 1, "Numeric"],
                [333, 2, 1, "Numeric"],
                [334, 2, 1, "Numeric"],
                [335, 2, 1, "Numeric"],
                [340, 2, 4, "Identifier"],
                [341, 2, 0, "Identifier"],
                [344, 2, 4, "Identifier"],
                [345, 2, 0, "Identifier"],
                [348, 2, 4, "Identifier"],
                [349, 2, 0, "Identifier"],
                [355, 2, 0, "Identifier"],
                [357, 2, 4, "Identifier"],
                [361, 4, 6, "Identifier"],
                [362, 2, 4, "Punctuator"],
                [363, 2, 4, "Identifier"],
                [368, 2, 0, "Keyword"],
                [370, 2, 4, "Keyword"],
                [374, 4, 6, "Keyword"],
                [376, 4, 2, "Keyword"],
                [383, 2, 0, "Identifier"],
                [385, 2, 4, "Identifier"],
                [390, 2, 0, "Identifier"],
                [392, 2, 4, "Identifier"],
                [409, 2, 0, "Identifier"],
                [410, 2, 4, "Identifier"],
                [416, 2, 0, "Identifier"],
                [417, 2, 4, "Identifier"],
                [418, 0, 4, "Punctuator"],
                [422, 2, 4, "Identifier"],
                [423, 2, 0, "Identifier"],
                [427, 2, 6, "Identifier"],
                [428, 2, 8, "Identifier"],
                [429, 2, 4, "Identifier"],
                [430, 0, 4, "Punctuator"],
                [433, 2, 4, "Identifier"],
                [434, 0, 4, "Punctuator"],
                [437, 2, 0, "Identifier"],
                [438, 0, 4, "Punctuator"],
                [442, 2, 4, "Identifier"],
                [443, 2, 4, "Identifier"],
                [444, 0, 2, "Punctuator"],
                [451, 2, 0, "Identifier"],
                [453, 2, 4, "Identifier"],
                [499, 6, 8, "Punctuator"],
                [500, 8, 6, "Identifier"],
                [504, 4, 6, "Punctuator"],
                [505, 6, 8, "Identifier"],
                [506, 4, 8, "Punctuator"]
            ])
        },
        {
            code: unIndent`
                switch(value){
                    case "1":
                        a();
                    break;
                    case "2":
                        a();
                    break;
                    default:
                        a();
                        break;
                }
            `,
            output: unIndent`
                switch(value){
                    case "1":
                        a();
                        break;
                    case "2":
                        a();
                        break;
                    default:
                        a();
                        break;
                }
            `,
            options: [4, { SwitchCase: 1 }],
            errors: expectedErrors([[4, 8, 4, "Keyword"], [7, 8, 4, "Keyword"]])
        },
        {
            code: unIndent`
                var x = 0 &&
                    {
                       a: 1,
                          b: 2
                    };
            `,
            output: unIndent`
                var x = 0 &&
                    {
                        a: 1,
                        b: 2
                    };
            `,
            options: [4],
            errors: expectedErrors([[3, 8, 7, "Identifier"], [4, 8, 10, "Identifier"]])
        },
        {
            code: unIndent`
                switch(value){
                    case "1":
                        a();
                        break;
                    case "2":
                        a();
                        break;
                    default:
                    break;
                }
            `,
            output: unIndent`
                switch(value){
                    case "1":
                        a();
                        break;
                    case "2":
                        a();
                        break;
                    default:
                        break;
                }
            `,
            options: [4, { SwitchCase: 1 }],
            errors: expectedErrors([9, 8, 4, "Keyword"])
        },
        {
            code: unIndent`
                switch(value){
                    case "1":
                    case "2":
                        a();
                        break;
                    default:
                        break;
                }
                switch(value){
                    case "1":
                    break;
                    case "2":
                        a();
                    break;
                    default:
                        a();
                    break;
                }
            `,
            output: unIndent`
                switch(value){
                    case "1":
                    case "2":
                        a();
                        break;
                    default:
                        break;
                }
                switch(value){
                    case "1":
                        break;
                    case "2":
                        a();
                        break;
                    default:
                        a();
                        break;
                }
            `,
            options: [4, { SwitchCase: 1 }],
            errors: expectedErrors([[11, 8, 4, "Keyword"], [14, 8, 4, "Keyword"], [17, 8, 4, "Keyword"]])
        },
        {
            code: unIndent`
                switch(value){
                case "1":
                        a();
                        break;
                    case "2":
                        break;
                    default:
                        break;
                }
            `,
            output: unIndent`
                switch(value){
                case "1":
                    a();
                    break;
                case "2":
                    break;
                default:
                    break;
                }
            `,
            options: [4],
            errors: expectedErrors([
                [3, 4, 8, "Identifier"],
                [4, 4, 8, "Keyword"],
                [5, 0, 4, "Keyword"],
                [6, 4, 8, "Keyword"],
                [7, 0, 4, "Keyword"],
                [8, 4, 8, "Keyword"]
            ])
        },
        {
            code: unIndent`
                var obj = {foo: 1, bar: 2};
                with (obj) {
                console.log(foo + bar);
                }
            `,
            output: unIndent`
                var obj = {foo: 1, bar: 2};
                with (obj) {
                    console.log(foo + bar);
                }
            `,
            errors: expectedErrors([3, 4, 0, "Identifier"])
        },
        {
            code: unIndent`
                switch (a) {
                case '1':
                b();
                break;
                default:
                c();
                break;
                }
            `,
            output: unIndent`
                switch (a) {
                    case '1':
                        b();
                        break;
                    default:
                        c();
                        break;
                }
            `,
            options: [4, { SwitchCase: 1 }],
            errors: expectedErrors([
                [2, 4, 0, "Keyword"],
                [3, 8, 0, "Identifier"],
                [4, 8, 0, "Keyword"],
                [5, 4, 0, "Keyword"],
                [6, 8, 0, "Identifier"],
                [7, 8, 0, "Keyword"]
            ])
        },
        {
            code: unIndent`
                var foo = function(){
                    foo
                          .bar
                }
            `,
            output: unIndent`
                var foo = function(){
                    foo
                        .bar
                }
            `,
            options: [4, { MemberExpression: 1 }],
            errors: expectedErrors(
                [3, 8, 10, "Punctuator"]
            )
        },
        {
            code: unIndent`
                var foo = function(){
                    foo
                             .bar
                }
            `,
            output: unIndent`
                var foo = function(){
                    foo
                            .bar
                }
            `,
            options: [4, { MemberExpression: 2 }],
            errors: expectedErrors(
                [3, 12, 13, "Punctuator"]
            )
        },
        {
            code: unIndent`
                var foo = () => {
                    foo
                             .bar
                }
            `,
            output: unIndent`
                var foo = () => {
                    foo
                            .bar
                }
            `,
            options: [4, { MemberExpression: 2 }],
            parserOptions: { ecmaVersion: 6 },
            errors: expectedErrors(
                [3, 12, 13, "Punctuator"]
            )
        },
        {
            code: unIndent`
                TestClass.prototype.method = function () {
                  return Promise.resolve(3)
                      .then(function (x) {
                      return x;
                    });
                };
            `,
            output: unIndent`
                TestClass.prototype.method = function () {
                  return Promise.resolve(3)
                    .then(function (x) {
                      return x;
                    });
                };
            `,
            options: [2, { MemberExpression: 1 }],
            parserOptions: { ecmaVersion: 6 },
            errors: expectedErrors([3, 4, 6, "Punctuator"])
        },
        {
            code: unIndent`
                while (a)
                b();
            `,
            output: unIndent`
                while (a)
                    b();
            `,
            options: [4],
            errors: expectedErrors([
                [2, 4, 0, "Identifier"]
            ])
        },
        {
            code: unIndent`
                lmn = [{
                        a: 1
                    },
                    {
                        b: 2
                    },
                    {
                        x: 2
                }];
            `,
            output: unIndent`
                lmn = [{
                    a: 1
                },
                {
                    b: 2
                },
                {
                    x: 2
                }];
            `,
            errors: expectedErrors([
                [2, 4, 8, "Identifier"],
                [3, 0, 4, "Punctuator"],
                [4, 0, 4, "Punctuator"],
                [5, 4, 8, "Identifier"],
                [6, 0, 4, "Punctuator"],
                [7, 0, 4, "Punctuator"],
                [8, 4, 8, "Identifier"]
            ])
        },
        {
            code: unIndent`
                for (var foo = 1;
                foo < 10;
                foo++) {}
            `,
            output: unIndent`
                for (var foo = 1;
                    foo < 10;
                    foo++) {}
            `,
            errors: expectedErrors([[2, 4, 0, "Identifier"], [3, 4, 0, "Identifier"]])
        },
        {
            code: unIndent`
                for (
                var foo = 1;
                foo < 10;
                foo++
                    ) {}
            `,
            output: unIndent`
                for (
                    var foo = 1;
                    foo < 10;
                    foo++
                ) {}
            `,
            errors: expectedErrors([[2, 4, 0, "Keyword"], [3, 4, 0, "Identifier"], [4, 4, 0, "Identifier"], [5, 0, 4, "Punctuator"]])
        },
        {
            code: unIndent`
                for (;;)
                b();
            `,
            output: unIndent`
                for (;;)
                    b();
            `,
            options: [4],
            errors: expectedErrors([
                [2, 4, 0, "Identifier"]
            ])
        },
        {
            code: unIndent`
                for (a in x)
                b();
            `,
            output: unIndent`
                for (a in x)
                    b();
            `,
            options: [4],
            errors: expectedErrors([
                [2, 4, 0, "Identifier"]
            ])
        },
        {
            code: unIndent`
                do
                b();
                while(true)
            `,
            output: unIndent`
                do
                    b();
                while(true)
            `,
            options: [4],
            errors: expectedErrors([
                [2, 4, 0, "Identifier"]
            ])
        },
        {
            code: unIndent`
                if(true)
                b();
            `,
            output: unIndent`
                if(true)
                    b();
            `,
            options: [4],
            errors: expectedErrors([
                [2, 4, 0, "Identifier"]
            ])
        },
        {
            code: unIndent`
                var test = {
                      a: 1,
                    b: 2
                    };
            `,
            output: unIndent`
                var test = {
                  a: 1,
                  b: 2
                };
            `,
            options: [2],
            errors: expectedErrors([
                [2, 2, 6, "Identifier"],
                [3, 2, 4, "Identifier"],
                [4, 0, 4, "Punctuator"]
            ])
        },
        {
            code: unIndent`
                var a = function() {
                      a++;
                    b++;
                          c++;
                    },
                    b;
            `,
            output: unIndent`
                var a = function() {
                        a++;
                        b++;
                        c++;
                    },
                    b;
            `,
            options: [4],
            errors: expectedErrors([
                [2, 8, 6, "Identifier"],
                [3, 8, 4, "Identifier"],
                [4, 8, 10, "Identifier"]
            ])
        },
        {
            code: unIndent`
                var a = 1,
                b = 2,
                c = 3;
            `,
            output: unIndent`
                var a = 1,
                    b = 2,
                    c = 3;
            `,
            options: [4],
            errors: expectedErrors([
                [2, 4, 0, "Identifier"],
                [3, 4, 0, "Identifier"]
            ])
        },
        {
            code: unIndent`
                [a, b,
                    c].forEach((index) => {
                        index;
                    });
            `,
            output: unIndent`
                [a, b,
                    c].forEach((index) => {
                    index;
                });
            `,
            options: [4],
            parserOptions: { ecmaVersion: 6 },
            errors: expectedErrors([
                [3, 4, 8, "Identifier"],
                [4, 0, 4, "Punctuator"]
            ])
        },
        {
            code: unIndent`
                [a, b,
                c].forEach(function(index){
                  return index;
                });
            `,
            output: unIndent`
                [a, b,
                    c].forEach(function(index){
                    return index;
                });
            `,
            options: [4],
            parserOptions: { ecmaVersion: 6 },
            errors: expectedErrors([
                [2, 4, 0, "Identifier"],
                [3, 4, 2, "Keyword"]
            ])
        },
        {
            code: unIndent`
                [a, b, c].forEach(function(index){
                  return index;
                });
            `,
            output: unIndent`
                [a, b, c].forEach(function(index){
                    return index;
                });
            `,
            options: [4],
            parserOptions: { ecmaVersion: 6 },
            errors: expectedErrors([
                [2, 4, 2, "Keyword"]
            ])
        },
        {
            code: unIndent`
                (foo)
                    .bar([
                    baz
                ]);
            `,
            output: unIndent`
                (foo)
                    .bar([
                        baz
                    ]);
            `,
            options: [4, { MemberExpression: 1 }],
            parserOptions: { ecmaVersion: 6 },
            errors: expectedErrors([[3, 8, 4, "Identifier"], [4, 4, 0, "Punctuator"]])
        },
        {
            code: unIndent`
                var x = ['a',
                         'b',
                         'c'
                ];
            `,
            output: unIndent`
                var x = ['a',
                    'b',
                    'c'
                ];
            `,
            options: [4],
            errors: expectedErrors([
                [2, 4, 9, "String"],
                [3, 4, 9, "String"]
            ])
        },
        {
            code: unIndent`
                var x = [
                         'a',
                         'b',
                         'c'
                ];
            `,
            output: unIndent`
                var x = [
                    'a',
                    'b',
                    'c'
                ];
            `,
            options: [4],
            errors: expectedErrors([
                [2, 4, 9, "String"],
                [3, 4, 9, "String"],
                [4, 4, 9, "String"]
            ])
        },
        {
            code: unIndent`
                var x = [
                         'a',
                         'b',
                         'c',
                'd'];
            `,
            output: unIndent`
                var x = [
                    'a',
                    'b',
                    'c',
                    'd'];
            `,
            options: [4],
            errors: expectedErrors([
                [2, 4, 9, "String"],
                [3, 4, 9, "String"],
                [4, 4, 9, "String"],
                [5, 4, 0, "String"]
            ])
        },
        {
            code: unIndent`
                var x = [
                         'a',
                         'b',
                         'c'
                  ];
            `,
            output: unIndent`
                var x = [
                    'a',
                    'b',
                    'c'
                ];
            `,
            options: [4],
            parserOptions: { ecmaVersion: 6 },
            errors: expectedErrors([
                [2, 4, 9, "String"],
                [3, 4, 9, "String"],
                [4, 4, 9, "String"],
                [5, 0, 2, "Punctuator"]
            ])
        },
        {
            code: unIndent`
                while (1 < 2)
                console.log('foo')
                  console.log('bar')
            `,
            output: unIndent`
                while (1 < 2)
                  console.log('foo')
                console.log('bar')
            `,
            options: [2],
            errors: expectedErrors([
                [2, 2, 0, "Identifier"],
                [3, 0, 2, "Identifier"]
            ])
        },
        {
            code: unIndent`
                function salutation () {
                  switch (1) {
                  case 0: return console.log('hi')
                    case 1: return console.log('hey')
                  }
                }
            `,
            output: unIndent`
                function salutation () {
                  switch (1) {
                    case 0: return console.log('hi')
                    case 1: return console.log('hey')
                  }
                }
            `,
            options: [2, { SwitchCase: 1 }],
            errors: expectedErrors([
                [3, 4, 2, "Keyword"]
            ])
        },
        {
            code: unIndent`
                var geometry, box, face1, face2, colorT, colorB, sprite, padding, maxWidth,
                height, rotate;
            `,
            output: unIndent`
                var geometry, box, face1, face2, colorT, colorB, sprite, padding, maxWidth,
                  height, rotate;
            `,
            options: [2, { SwitchCase: 1 }],
            errors: expectedErrors([
                [2, 2, 0, "Identifier"]
            ])
        },
        {
            code: unIndent`
                switch (a) {
                case '1':
                b();
                break;
                default:
                c();
                break;
                }
            `,
            output: unIndent`
                switch (a) {
                        case '1':
                            b();
                            break;
                        default:
                            c();
                            break;
                }
            `,
            options: [4, { SwitchCase: 2 }],
            errors: expectedErrors([
                [2, 8, 0, "Keyword"],
                [3, 12, 0, "Identifier"],
                [4, 12, 0, "Keyword"],
                [5, 8, 0, "Keyword"],
                [6, 12, 0, "Identifier"],
                [7, 12, 0, "Keyword"]
            ])
        },
        {
            code: unIndent`
                var geometry,
                rotate;
            `,
            output: unIndent`
                var geometry,
                  rotate;
            `,
            options: [2, { VariableDeclarator: 1 }],
            errors: expectedErrors([
                [2, 2, 0, "Identifier"]
            ])
        },
        {
            code: unIndent`
                var geometry,
                  rotate;
            `,
            output: unIndent`
                var geometry,
                    rotate;
            `,
            options: [2, { VariableDeclarator: 2 }],
            errors: expectedErrors([
                [2, 4, 2, "Identifier"]
            ])
        },
        {
            code: unIndent`
                var geometry,
                \trotate;
            `,
            output: unIndent`
                var geometry,
                \t\trotate;
            `,
            options: ["tab", { VariableDeclarator: 2 }],
            errors: expectedErrors("tab", [
                [2, 2, 1, "Identifier"]
            ])
        },
        {
            code: unIndent`
                let geometry,
                  rotate;
            `,
            output: unIndent`
                let geometry,
                    rotate;
            `,
            options: [2, { VariableDeclarator: 2 }],
            parserOptions: { ecmaVersion: 6 },
            errors: expectedErrors([
                [2, 4, 2, "Identifier"]
            ])
        },
        {
            code: unIndent`
                if(true)
                  if (true)
                    if (true)
                    console.log(val);
            `,
            output: unIndent`
                if(true)
                  if (true)
                    if (true)
                      console.log(val);
            `,
            options: [2, { VariableDeclarator: 2, SwitchCase: 1 }],
            errors: expectedErrors([
                [4, 6, 4, "Identifier"]
            ])
        },
        {
            code: unIndent`
                var a = {
                    a: 1,
                    b: 2
                }
            `,
            output: unIndent`
                var a = {
                  a: 1,
                  b: 2
                }
            `,
            options: [2, { VariableDeclarator: 2, SwitchCase: 1 }],
            errors: expectedErrors([
                [2, 2, 4, "Identifier"],
                [3, 2, 4, "Identifier"]
            ])
        },
        {
            code: unIndent`
                var a = [
                    a,
                    b
                ]
            `,
            output: unIndent`
                var a = [
                  a,
                  b
                ]
            `,
            options: [2, { VariableDeclarator: 2, SwitchCase: 1 }],
            errors: expectedErrors([
                [2, 2, 4, "Identifier"],
                [3, 2, 4, "Identifier"]
            ])
        },
        {
            code: unIndent`
                let a = [
                    a,
                    b
                ]
            `,
            output: unIndent`
                let a = [
                  a,
                  b
                ]
            `,
            options: [2, { VariableDeclarator: { let: 2 }, SwitchCase: 1 }],
            parserOptions: { ecmaVersion: 6 },
            errors: expectedErrors([
                [2, 2, 4, "Identifier"],
                [3, 2, 4, "Identifier"]
            ])
        },
        {
            code: unIndent`
                var a = new Test({
                      a: 1
                  }),
                    b = 4;
            `,
            output: unIndent`
                var a = new Test({
                        a: 1
                    }),
                    b = 4;
            `,
            options: [4],
            errors: expectedErrors([
                [2, 8, 6, "Identifier"],
                [3, 4, 2, "Punctuator"]
            ])
        },
        {
            code: unIndent`
                var a = new Test({
                      a: 1
                    }),
                    b = 4;
                const c = new Test({
                      a: 1
                    }),
                    d = 4;
            `,
            output: unIndent`
                var a = new Test({
                      a: 1
                    }),
                    b = 4;
                const c = new Test({
                    a: 1
                  }),
                  d = 4;
            `,
            options: [2, { VariableDeclarator: { var: 2 } }],
            parserOptions: { ecmaVersion: 6 },
            errors: expectedErrors([
                [6, 4, 6, "Identifier"],
                [7, 2, 4, "Punctuator"],
                [8, 2, 4, "Identifier"]
            ])
        },
        {
            code: unIndent`
                var abc = 5,
                    c = 2,
                    xyz =
                    {
                      a: 1,
                       b: 2
                    };
            `,
            output: unIndent`
                var abc = 5,
                    c = 2,
                    xyz =
                    {
                      a: 1,
                      b: 2
                    };
            `,
            options: [2, { VariableDeclarator: 2, SwitchCase: 1 }],
            errors: expectedErrors([6, 6, 7, "Identifier"])
        },
        {
            code: unIndent`
                var abc =
                     {
                       a: 1,
                        b: 2
                     };
            `,
            output: unIndent`
                var abc =
                     {
                       a: 1,
                       b: 2
                     };
            `,
            options: [2, { VariableDeclarator: 2, SwitchCase: 1 }],
            errors: expectedErrors([4, 7, 8, "Identifier"])
        },
        {
            code: unIndent`
                var foo = {
                    bar: 1,
                    baz: {
                        qux: 2
                      }
                  },
                  bar = 1;
            `,
            output: unIndent`
                var foo = {
                    bar: 1,
                    baz: {
                      qux: 2
                    }
                  },
                  bar = 1;
            `,
            options: [2],
            errors: expectedErrors([[4, 6, 8, "Identifier"], [5, 4, 6, "Punctuator"]])
        },
        {
            code: unIndent`
                var path     = require('path')
                 , crypto    = require('crypto')
                ;
            `,
            output: unIndent`
                var path     = require('path')
                  , crypto    = require('crypto')
                ;
            `,
            options: [2],
            errors: expectedErrors([
                [2, 2, 1, "Punctuator"]
            ])
        },
        {
            code: unIndent`
                var a = 1
                   ,b = 2
                ;
            `,
            output: unIndent`
                var a = 1
                    ,b = 2
                ;
            `,
            errors: expectedErrors([
                [2, 4, 3, "Punctuator"]
            ])
        },
        {
            code: unIndent`
                class A{
                  constructor(){}
                    a(){}
                    get b(){}
                }
            `,
            output: unIndent`
                class A{
                    constructor(){}
                    a(){}
                    get b(){}
                }
            `,
            options: [4, { VariableDeclarator: 1, SwitchCase: 1 }],
            parserOptions: { ecmaVersion: 6 },
            errors: expectedErrors([[2, 4, 2, "Identifier"]])
        },
        {
            code: unIndent`
                var A = class {
                  constructor(){}
                    a(){}
                  get b(){}
                };
            `,
            output: unIndent`
                var A = class {
                    constructor(){}
                    a(){}
                    get b(){}
                };
            `,
            options: [4, { VariableDeclarator: 1, SwitchCase: 1 }],
            parserOptions: { ecmaVersion: 6 },
            errors: expectedErrors([[2, 4, 2, "Identifier"], [4, 4, 2, "Identifier"]])
        },
        {
            code: unIndent`
                var a = 1,
                    B = class {
                    constructor(){}
                      a(){}
                      get b(){}
                    };
            `,
            output: unIndent`
                var a = 1,
                    B = class {
                      constructor(){}
                      a(){}
                      get b(){}
                    };
            `,
            options: [2, { VariableDeclarator: 2, SwitchCase: 1 }],
            parserOptions: { ecmaVersion: 6 },
            errors: expectedErrors([[3, 6, 4, "Identifier"]])
        },
        {
            code: unIndent`
                {
                    if(a){
                        foo();
                    }
                  else{
                        bar();
                    }
                }
            `,
            output: unIndent`
                {
                    if(a){
                        foo();
                    }
                    else{
                        bar();
                    }
                }
            `,
            options: [4],
            errors: expectedErrors([[5, 4, 2, "Keyword"]])
        },
        {
            code: unIndent`
                {
                    if(a){
                        foo();
                    }
                  else
                        bar();

                }
            `,
            output: unIndent`
                {
                    if(a){
                        foo();
                    }
                    else
                        bar();

                }
            `,
            options: [4],
            errors: expectedErrors([[5, 4, 2, "Keyword"]])
        },
        {
            code: unIndent`
                {
                    if(a)
                        foo();
                  else
                        bar();
                }
            `,
            output: unIndent`
                {
                    if(a)
                        foo();
                    else
                        bar();
                }
            `,
            options: [4],
            errors: expectedErrors([[4, 4, 2, "Keyword"]])
        },
        {
            code: unIndent`
                (function(){
                  function foo(x) {
                    return x + 1;
                  }
                })();
            `,
            output: unIndent`
                (function(){
                function foo(x) {
                  return x + 1;
                }
                })();
            `,
            options: [2, { outerIIFEBody: 0 }],
            errors: expectedErrors([[2, 0, 2, "Keyword"], [3, 2, 4, "Keyword"], [4, 0, 2, "Punctuator"]])
        },
        {
            code: unIndent`
                (function(){
                    function foo(x) {
                        return x + 1;
                    }
                })();
            `,
            output: unIndent`
                (function(){
                        function foo(x) {
                            return x + 1;
                        }
                })();
            `,
            options: [4, { outerIIFEBody: 2 }],
            errors: expectedErrors([[2, 8, 4, "Keyword"], [3, 12, 8, "Keyword"], [4, 8, 4, "Punctuator"]])
        },
        {
            code: unIndent`
                if(data) {
                console.log('hi');
                }
            `,
            output: unIndent`
                if(data) {
                  console.log('hi');
                }
            `,
            options: [2, { outerIIFEBody: 0 }],
            errors: expectedErrors([[2, 2, 0, "Identifier"]])
        },
        {
            code: unIndent`
                var ns = function(){
                    function fooVar(x) {
                        return x + 1;
                    }
                }(x);
            `,
            output: unIndent`
                var ns = function(){
                        function fooVar(x) {
                            return x + 1;
                        }
                }(x);
            `,
            options: [4, { outerIIFEBody: 2 }],
            errors: expectedErrors([[2, 8, 4, "Keyword"], [3, 12, 8, "Keyword"], [4, 8, 4, "Punctuator"]])
        },
        {
            code: unIndent`
                var obj = {
                  foo: function() {
                  return true;
                  }()
                };
            `,
            output: unIndent`
                var obj = {
                  foo: function() {
                    return true;
                  }()
                };
            `,
            options: [2, { outerIIFEBody: 0 }],
            errors: expectedErrors([[3, 4, 2, "Keyword"]])
        },
        {
            code: unIndent`
                typeof function() {
                    function fooVar(x) {
                      return x + 1;
                    }
                }();
            `,
            output: unIndent`
                typeof function() {
                  function fooVar(x) {
                    return x + 1;
                  }
                }();
            `,
            options: [2, { outerIIFEBody: 2 }],
            errors: expectedErrors([[2, 2, 4, "Keyword"], [3, 4, 6, "Keyword"], [4, 2, 4, "Punctuator"]])
        },
        {
            code: unIndent`
                {
                \t!function(x) {
                \t\t\t\treturn x + 1;
                \t}()
                };
            `,
            output: unIndent`
                {
                \t!function(x) {
                \t\treturn x + 1;
                \t}()
                };
            `,
            options: ["tab", { outerIIFEBody: 3 }],
            errors: expectedErrors("tab", [[3, 2, 4, "Keyword"]])
        },
        {
            code: unIndent`
                Buffer
                .toString()
            `,
            output: unIndent`
                Buffer
                    .toString()
            `,
            options: [4, { MemberExpression: 1 }],
            errors: expectedErrors([[2, 4, 0, "Punctuator"]])
        },
        {
            code: unIndent`
                Buffer
                    .indexOf('a')
                .toString()
            `,
            output: unIndent`
                Buffer
                    .indexOf('a')
                    .toString()
            `,
            options: [4, { MemberExpression: 1 }],
            errors: expectedErrors([[3, 4, 0, "Punctuator"]])
        },
        {
            code: unIndent`
                Buffer.
                length
            `,
            output: unIndent`
                Buffer.
                    length
            `,
            options: [4, { MemberExpression: 1 }],
            errors: expectedErrors([[2, 4, 0, "Identifier"]])
        },
        {
            code: unIndent`
                Buffer.
                \t\tlength
            `,
            output: unIndent`
                Buffer.
                \tlength
            `,
            options: ["tab", { MemberExpression: 1 }],
            errors: expectedErrors("tab", [[2, 1, 2, "Identifier"]])
        },
        {
            code: unIndent`
                Buffer
                  .foo
                  .bar
            `,
            output: unIndent`
                Buffer
                    .foo
                    .bar
            `,
            options: [2, { MemberExpression: 2 }],
            errors: expectedErrors([[2, 4, 2, "Punctuator"], [3, 4, 2, "Punctuator"]])
        },
        {

            // Indentation with multiple else statements: https://github.com/eslint/eslint/issues/6956

            code: unIndent`
                if (foo) bar();
                else if (baz) foobar();
                  else if (qux) qux();
            `,
            output: unIndent`
                if (foo) bar();
                else if (baz) foobar();
                else if (qux) qux();
            `,
            options: [2],
            errors: expectedErrors([3, 0, 2, "Keyword"])
        },
        {
            code: unIndent`
                if (foo) bar();
                else if (baz) foobar();
                  else qux();
            `,
            output: unIndent`
                if (foo) bar();
                else if (baz) foobar();
                else qux();
            `,
            options: [2],
            errors: expectedErrors([3, 0, 2, "Keyword"])
        },
        {
            code: unIndent`
                foo();
                  if (baz) foobar();
                  else qux();
            `,
            output: unIndent`
                foo();
                if (baz) foobar();
                else qux();
            `,
            options: [2],
            errors: expectedErrors([[2, 0, 2, "Keyword"], [3, 0, 2, "Keyword"]])
        },
        {
            code: unIndent`
                if (foo) bar();
                else if (baz) foobar();
                     else if (bip) {
                       qux();
                     }
            `,
            output: unIndent`
                if (foo) bar();
                else if (baz) foobar();
                else if (bip) {
                  qux();
                }
            `,
            options: [2],
            errors: expectedErrors([[3, 0, 5, "Keyword"], [4, 2, 7, "Identifier"], [5, 0, 5, "Punctuator"]])
        },
        {
            code: unIndent`
                if (foo) bar();
                else if (baz) {
                    foobar();
                     } else if (boop) {
                       qux();
                     }
            `,
            output: unIndent`
                if (foo) bar();
                else if (baz) {
                  foobar();
                } else if (boop) {
                  qux();
                }
            `,
            options: [2],
            errors: expectedErrors([[3, 2, 4, "Identifier"], [4, 0, 5, "Punctuator"], [5, 2, 7, "Identifier"], [6, 0, 5, "Punctuator"]])
        },
        {
            code: unIndent`
                function foo(aaa,
                    bbb, ccc, ddd) {
                      bar();
                }
            `,
            output: unIndent`
                function foo(aaa,
                  bbb, ccc, ddd) {
                    bar();
                }
            `,
            options: [2, { FunctionDeclaration: { parameters: 1, body: 2 } }],
            errors: expectedErrors([[2, 2, 4, "Identifier"], [3, 4, 6, "Identifier"]])
        },
        {
            code: unIndent`
                function foo(aaa, bbb,
                  ccc, ddd) {
                bar();
                }
            `,
            output: unIndent`
                function foo(aaa, bbb,
                      ccc, ddd) {
                  bar();
                }
            `,
            options: [2, { FunctionDeclaration: { parameters: 3, body: 1 } }],
            errors: expectedErrors([[2, 6, 2, "Identifier"], [3, 2, 0, "Identifier"]])
        },
        {
            code: unIndent`
                function foo(aaa,
                        bbb,
                  ccc) {
                      bar();
                }
            `,
            output: unIndent`
                function foo(aaa,
                    bbb,
                    ccc) {
                            bar();
                }
            `,
            options: [4, { FunctionDeclaration: { parameters: 1, body: 3 } }],
            errors: expectedErrors([[2, 4, 8, "Identifier"], [3, 4, 2, "Identifier"], [4, 12, 6, "Identifier"]])
        },
        {
            code: unIndent`
                function foo(aaa,
                  bbb, ccc,
                                   ddd, eee, fff) {
                   bar();
                }
            `,
            output: unIndent`
                function foo(aaa,
                             bbb, ccc,
                             ddd, eee, fff) {
                  bar();
                }
            `,
            options: [2, { FunctionDeclaration: { parameters: "first", body: 1 } }],
            errors: expectedErrors([[2, 13, 2, "Identifier"], [3, 13, 19, "Identifier"], [4, 2, 3, "Identifier"]])
        },
        {
            code: unIndent`
                function foo(aaa, bbb)
                {
                bar();
                }
            `,
            output: unIndent`
                function foo(aaa, bbb)
                {
                      bar();
                }
            `,
            options: [2, { FunctionDeclaration: { body: 3 } }],
            errors: expectedErrors([3, 6, 0, "Identifier"])
        },
        {
            code: unIndent`
                function foo(
                aaa,
                    bbb) {
                bar();
                }
            `,
            output: unIndent`
                function foo(
                  aaa,
                  bbb) {
                    bar();
                }
            `,
            options: [2, { FunctionDeclaration: { parameters: "first", body: 2 } }],
            errors: expectedErrors([[2, 2, 0, "Identifier"], [3, 2, 4, "Identifier"], [4, 4, 0, "Identifier"]])
        },
        {
            code: unIndent`
                var foo = function(aaa,
                  bbb,
                    ccc,
                      ddd) {
                  bar();
                }
            `,
            output: unIndent`
                var foo = function(aaa,
                    bbb,
                    ccc,
                    ddd) {
                bar();
                }
            `,
            options: [2, { FunctionExpression: { parameters: 2, body: 0 } }],
            errors: expectedErrors([[2, 4, 2, "Identifier"], [4, 4, 6, "Identifier"], [5, 0, 2, "Identifier"]])
        },
        {
            code: unIndent`
                var foo = function(aaa,
                   bbb,
                 ccc) {
                  bar();
                }
            `,
            output: unIndent`
                var foo = function(aaa,
                  bbb,
                  ccc) {
                                    bar();
                }
            `,
            options: [2, { FunctionExpression: { parameters: 1, body: 10 } }],
            errors: expectedErrors([[2, 2, 3, "Identifier"], [3, 2, 1, "Identifier"], [4, 20, 2, "Identifier"]])
        },
        {
            code: unIndent`
                var foo = function(aaa,
                  bbb, ccc, ddd,
                                        eee, fff) {
                        bar();
                }
            `,
            output: unIndent`
                var foo = function(aaa,
                                   bbb, ccc, ddd,
                                   eee, fff) {
                    bar();
                }
            `,
            options: [4, { FunctionExpression: { parameters: "first", body: 1 } }],
            errors: expectedErrors([[2, 19, 2, "Identifier"], [3, 19, 24, "Identifier"], [4, 4, 8, "Identifier"]])
        },
        {
            code: unIndent`
                var foo = function(
                aaa, bbb, ccc,
                    ddd, eee) {
                  bar();
                }
            `,
            output: unIndent`
                var foo = function(
                  aaa, bbb, ccc,
                  ddd, eee) {
                      bar();
                }
            `,
            options: [2, { FunctionExpression: { parameters: "first", body: 3 } }],
            errors: expectedErrors([[2, 2, 0, "Identifier"], [3, 2, 4, "Identifier"], [4, 6, 2, "Identifier"]])
        },
        {
            code: unIndent`
                var foo = bar;
                \t\t\tvar baz = qux;
            `,
            output: unIndent`
                var foo = bar;
                var baz = qux;
            `,
            options: [2],
            errors: expectedErrors([2, "0 spaces", "3 tabs", "Keyword"])
        },
        {
            code: unIndent`
                function foo() {
                \tbar();
                  baz();
                              qux();
                }
            `,
            output: unIndent`
                function foo() {
                \tbar();
                \tbaz();
                \tqux();
                }
            `,
            options: ["tab"],
            errors: expectedErrors("tab", [[3, "1 tab", "2 spaces", "Identifier"], [4, "1 tab", "14 spaces", "Identifier"]])
        },
        {
            code: unIndent`
                function foo() {
                  bar();
                \t\t}
            `,
            output: unIndent`
                function foo() {
                  bar();
                }
            `,
            options: [2],
            errors: expectedErrors([[3, "0 spaces", "2 tabs", "Punctuator"]])
        },
        {
            code: unIndent`
                function foo() {
                  function bar() {
                        baz();
                  }
                }
            `,
            output: unIndent`
                function foo() {
                  function bar() {
                    baz();
                  }
                }
            `,
            options: [2, { FunctionDeclaration: { body: 1 } }],
            errors: expectedErrors([3, 4, 8, "Identifier"])
        },
        {
            code: unIndent`
                function foo() {
                  function bar(baz,
                    qux) {
                    foobar();
                  }
                }
            `,
            output: unIndent`
                function foo() {
                  function bar(baz,
                      qux) {
                    foobar();
                  }
                }
            `,
            options: [2, { FunctionDeclaration: { body: 1, parameters: 2 } }],
            errors: expectedErrors([3, 6, 4, "Identifier"])
        },
        {
            code: unIndent`
                function foo() {
                  var bar = function(baz,
                          qux) {
                    foobar();
                  };
                }
            `,
            output: unIndent`
                function foo() {
                  var bar = function(baz,
                        qux) {
                    foobar();
                  };
                }
            `,
            options: [2, { FunctionExpression: { parameters: 3 } }],
            errors: expectedErrors([3, 8, 10, "Identifier"])
        },
        {
            code: unIndent`
                foo.bar(
                      baz, qux, function() {
                        qux;
                      }
                );
            `,
            output: unIndent`
                foo.bar(
                      baz, qux, function() {
                            qux;
                      }
                );
            `,
            options: [2, { FunctionExpression: { body: 3 }, CallExpression: { arguments: 3 } }],
            errors: expectedErrors([3, 12, 8, "Identifier"])
        },
        {
            code: unIndent`
                {
                    try {
                    }
                catch (err) {
                    }
                finally {
                    }
                }
            `,
            output: unIndent`
                {
                    try {
                    }
                    catch (err) {
                    }
                    finally {
                    }
                }
            `,
            errors: expectedErrors([
                [4, 4, 0, "Keyword"],
                [6, 4, 0, "Keyword"]
            ])
        },
        {
            code: unIndent`
                {
                    do {
                    }
                while (true)
                }
            `,
            output: unIndent`
                {
                    do {
                    }
                    while (true)
                }
            `,
            errors: expectedErrors([4, 4, 0, "Keyword"])
        },
        {
            code: unIndent`
                function foo() {
                  bar();
                \t\t}
            `,
            output: unIndent`
                function foo() {
                  bar();
                }
            `,
            options: [2],
            errors: expectedErrors([[3, "0 spaces", "2 tabs", "Punctuator"]])
        },
        {
            code: unIndent`
                function foo() {
                  return (
                    1
                    )
                }
            `,
            output: unIndent`
                function foo() {
                  return (
                    1
                  )
                }
            `,
            options: [2],
            errors: expectedErrors([[4, 2, 4, "Punctuator"]])
        },
        {
            code: unIndent`
                function foo() {
                  return (
                    1
                    );
                }
            `,
            output: unIndent`
                function foo() {
                  return (
                    1
                  );
                }
            `,
            options: [2],
            errors: expectedErrors([[4, 2, 4, "Punctuator"]])
        },
        {
            code: unIndent`
                function foo() {
                  bar();
                \t\t}
            `,
            output: unIndent`
                function foo() {
                  bar();
                }
            `,
            options: [2],
            errors: expectedErrors([[3, "0 spaces", "2 tabs", "Punctuator"]])
        },
        {
            code: unIndent`
                function test(){
                  switch(length){
                    case 1: return function(a){
                    return fn.call(that, a);
                    };
                  }
                }
            `,
            output: unIndent`
                function test(){
                  switch(length){
                    case 1: return function(a){
                      return fn.call(that, a);
                    };
                  }
                }
            `,
            options: [2, { VariableDeclarator: 2, SwitchCase: 1 }],
            errors: expectedErrors([[4, 6, 4, "Keyword"]])
        },
        {
            code: unIndent`
                function foo() {
                   return 1
                }
            `,
            output: unIndent`
                function foo() {
                  return 1
                }
            `,
            options: [2],
            errors: expectedErrors([[2, 2, 3, "Keyword"]])
        },
        {
            code: unIndent`
                foo(
                bar,
                  baz,
                    qux);
            `,
            output: unIndent`
                foo(
                  bar,
                  baz,
                  qux);
            `,
            options: [2, { CallExpression: { arguments: 1 } }],
            errors: expectedErrors([[2, 2, 0, "Identifier"], [4, 2, 4, "Identifier"]])
        },
        {
            code: unIndent`
                foo(
                \tbar,
                \tbaz);
            `,
            output: unIndent`
                foo(
                    bar,
                    baz);
            `,
            options: [2, { CallExpression: { arguments: 2 } }],
            errors: expectedErrors([[2, "4 spaces", "1 tab", "Identifier"], [3, "4 spaces", "1 tab", "Identifier"]])
        },
        {
            code: unIndent`
                foo(bar,
                \t\tbaz,
                \t\tqux);
            `,
            output: unIndent`
                foo(bar,
                \tbaz,
                \tqux);
            `,
            options: ["tab", { CallExpression: { arguments: 1 } }],
            errors: expectedErrors("tab", [[2, 1, 2, "Identifier"], [3, 1, 2, "Identifier"]])
        },
        {
            code: unIndent`
                foo(bar, baz,
                         qux);
            `,
            output: unIndent`
                foo(bar, baz,
                    qux);
            `,
            options: [2, { CallExpression: { arguments: "first" } }],
            errors: expectedErrors([2, 4, 9, "Identifier"])
        },
        {
            code: unIndent`
                foo(
                          bar,
                    baz);
            `,
            output: unIndent`
                foo(
                  bar,
                  baz);
            `,
            options: [2, { CallExpression: { arguments: "first" } }],
            errors: expectedErrors([[2, 2, 10, "Identifier"], [3, 2, 4, "Identifier"]])
        },
        {
            code: unIndent`
                foo(bar,
                  1 + 2,
                              !baz,
                        new Car('!')
                );
            `,
            output: unIndent`
                foo(bar,
                      1 + 2,
                      !baz,
                      new Car('!')
                );
            `,
            options: [2, { CallExpression: { arguments: 3 } }],
            errors: expectedErrors([[2, 6, 2, "Numeric"], [3, 6, 14, "Punctuator"], [4, 6, 8, "Keyword"]])
        },

        // https://github.com/eslint/eslint/issues/7573
        {
            code: unIndent`
                return (
                    foo
                    );
            `,
            output: unIndent`
                return (
                    foo
                );
            `,
            parserOptions: { ecmaFeatures: { globalReturn: true } },
            errors: expectedErrors([3, 0, 4, "Punctuator"])
        },
        {
            code: unIndent`
                return (
                    foo
                    )
            `,
            output: unIndent`
                return (
                    foo
                )
            `,
            parserOptions: { ecmaFeatures: { globalReturn: true } },
            errors: expectedErrors([3, 0, 4, "Punctuator"])
        },

        // https://github.com/eslint/eslint/issues/7604
        {
            code: unIndent`
                if (foo) {
                        /* comment */bar();
                }
            `,
            output: unIndent`
                if (foo) {
                    /* comment */bar();
                }
            `,
            errors: expectedErrors([2, 4, 8, "Block"])
        },
        {
            code: unIndent`
                foo('bar',
                        /** comment */{
                        ok: true
                    });
            `,
            output: unIndent`
                foo('bar',
                    /** comment */{
                        ok: true
                    });
            `,
            errors: expectedErrors([2, 4, 8, "Block"])
        },
        {
            code: unIndent`
                foo(
                (bar)
                );
            `,
            output: unIndent`
                foo(
                    (bar)
                );
            `,
            options: [4, { CallExpression: { arguments: 1 } }],
            errors: expectedErrors([2, 4, 0, "Punctuator"])
        },
        {
            code: unIndent`
                ((
                foo
                ))
            `,
            output: unIndent`
                ((
                    foo
                ))
            `,
            options: [4],
            errors: expectedErrors([2, 4, 0, "Identifier"])
        },

        // ternary expressions (https://github.com/eslint/eslint/issues/7420)
        {
            code: unIndent`
                foo
                ? bar
                    : baz
            `,
            output: unIndent`
                foo
                  ? bar
                  : baz
            `,
            options: [2],
            errors: expectedErrors([[2, 2, 0, "Punctuator"], [3, 2, 4, "Punctuator"]])
        },
        {
            code: unIndent`
                [
                    foo ?
                        bar :
                        baz,
                        qux
                ]
            `,
            output: unIndent`
                [
                    foo ?
                        bar :
                        baz,
                    qux
                ]
            `,
            errors: expectedErrors([5, 4, 8, "Identifier"])
        },
        {

            // Checking comments:
            // https://github.com/eslint/eslint/issues/6571
            code: unIndent`
                foo();
                  // comment
                    /* multiline
                  comment */
                bar();
                 // trailing comment
            `,
            output: unIndent`
                foo();
                // comment
                /* multiline
                  comment */
                bar();
                // trailing comment
            `,
            options: [2],
            errors: expectedErrors([[2, 0, 2, "Line"], [3, 0, 4, "Block"], [6, 0, 1, "Line"]])
        },
        {
            code: "  // comment",
            output: "// comment",
            errors: expectedErrors([1, 0, 2, "Line"])
        },
        {
            code: unIndent`
                foo
                  // comment
            `,
            output: unIndent`
                foo
                // comment
            `,
            errors: expectedErrors([2, 0, 2, "Line"])
        },
        {
            code: unIndent`
                  // comment
                foo
            `,
            output: unIndent`
                // comment
                foo
            `,
            errors: expectedErrors([1, 0, 2, "Line"])
        },
        {
            code: unIndent`
                [
                        // no elements
                ]
            `,
            output: unIndent`
                [
                    // no elements
                ]
            `,
            errors: expectedErrors([2, 4, 8, "Line"])
        },
        {

            // Destructuring assignments:
            // https://github.com/eslint/eslint/issues/6813
            code: unIndent`
                var {
                foo,
                  bar,
                    baz: qux,
                      foobar: baz = foobar
                  } = qux;
            `,
            output: unIndent`
                var {
                  foo,
                  bar,
                  baz: qux,
                  foobar: baz = foobar
                } = qux;
            `,
            options: [2],
            parserOptions: { ecmaVersion: 6 },
            errors: expectedErrors([[2, 2, 0, "Identifier"], [4, 2, 4, "Identifier"], [5, 2, 6, "Identifier"], [6, 0, 2, "Punctuator"]])
        },
        {
            code: unIndent`
                var foo = [
                           bar,
                  baz
                          ]
            `,
            output: unIndent`
                var foo = [
                    bar,
                    baz
                ]
            `,
            errors: expectedErrors([[2, 4, 11, "Identifier"], [3, 4, 2, "Identifier"], [4, 0, 10, "Punctuator"]])
        },
        {
            code: unIndent`
                var foo = [bar,
                baz,
                    qux
                ]
            `,
            output: unIndent`
                var foo = [bar,
                    baz,
                    qux
                ]
            `,
            errors: expectedErrors([2, 4, 0, "Identifier"])
        },
        {
            code: unIndent`
                var foo = [bar,
                  baz,
                  qux
                ]
            `,
            output: unIndent`
                var foo = [bar,
                baz,
                qux
                ]
            `,
            options: [2, { ArrayExpression: 0 }],
            errors: expectedErrors([[2, 0, 2, "Identifier"], [3, 0, 2, "Identifier"]])
        },
        {
            code: unIndent`
                var foo = [bar,
                  baz,
                  qux
                ]
            `,
            output: unIndent`
                var foo = [bar,
                                baz,
                                qux
                ]
            `,
            options: [2, { ArrayExpression: 8 }],
            errors: expectedErrors([[2, 16, 2, "Identifier"], [3, 16, 2, "Identifier"]])
        },
        {
            code: unIndent`
                var foo = [bar,
                    baz,
                    qux
                ]
            `,
            output: unIndent`
                var foo = [bar,
                           baz,
                           qux
                ]
            `,
            options: [2, { ArrayExpression: "first" }],
            errors: expectedErrors([[2, 11, 4, "Identifier"], [3, 11, 4, "Identifier"]])
        },
        {
            code: unIndent`
                var foo = [bar,
                    baz, qux
                ]
            `,
            output: unIndent`
                var foo = [bar,
                           baz, qux
                ]
            `,
            options: [2, { ArrayExpression: "first" }],
            errors: expectedErrors([2, 11, 4, "Identifier"])
        },
        {
            code: unIndent`
                var foo = [
                        { bar: 1,
                            baz: 2 },
                        { bar: 3,
                            qux: 4 }
                ]
            `,
            output: unIndent`
                var foo = [
                        { bar: 1,
                          baz: 2 },
                        { bar: 3,
                          qux: 4 }
                ]
            `,
            options: [4, { ArrayExpression: 2, ObjectExpression: "first" }],
            errors: expectedErrors([[3, 10, 12, "Identifier"], [5, 10, 12, "Identifier"]])
        },
        {
            code: unIndent`
                var foo = {
                  bar: 1,
                  baz: 2
                };
            `,
            output: unIndent`
                var foo = {
                bar: 1,
                baz: 2
                };
            `,
            options: [2, { ObjectExpression: 0 }],
            errors: expectedErrors([[2, 0, 2, "Identifier"], [3, 0, 2, "Identifier"]])
        },
        {
            code: unIndent`
                var quux = { foo: 1, bar: 2,
                baz: 3 }
            `,
            output: unIndent`
                var quux = { foo: 1, bar: 2,
                             baz: 3 }
            `,
            options: [2, { ObjectExpression: "first" }],
            errors: expectedErrors([2, 13, 0, "Identifier"])
        },
        {
            code: unIndent`
                function foo() {
                    [
                            foo
                    ]
                }
            `,
            output: unIndent`
                function foo() {
                  [
                          foo
                  ]
                }
            `,
            options: [2, { ArrayExpression: 4 }],
            errors: expectedErrors([[2, 2, 4, "Punctuator"], [3, 10, 12, "Identifier"], [4, 2, 4, "Punctuator"]])
        },
        {
            code: unIndent`
                var [
                foo,
                  bar,
                    baz,
                      foobar = baz
                  ] = qux;
            `,
            output: unIndent`
                var [
                  foo,
                  bar,
                  baz,
                  foobar = baz
                ] = qux;
            `,
            options: [2],
            parserOptions: { ecmaVersion: 6 },
            errors: expectedErrors([[2, 2, 0, "Identifier"], [4, 2, 4, "Identifier"], [5, 2, 6, "Identifier"], [6, 0, 2, "Punctuator"]])
        },
        {
            code: unIndent`
                import {
                foo,
                  bar,
                    baz
                } from 'qux';
            `,
            output: unIndent`
                import {
                    foo,
                    bar,
                    baz
                } from 'qux';
            `,
            parserOptions: { sourceType: "module" },
            errors: expectedErrors([[2, 4, 0, "Identifier"], [3, 4, 2, "Identifier"]])
        },
        {
            code: unIndent`
                export {
                foo,
                  bar,
                    baz
                };
            `,
            output: unIndent`
                export {
                    foo,
                    bar,
                    baz
                };
            `,
            parserOptions: { sourceType: "module" },
            errors: expectedErrors([[2, 4, 0, "Identifier"], [3, 4, 2, "Identifier"]])
        },
        {
            code: unIndent`
                export {
                foo,
                  bar,
                    baz
                } from 'qux';
            `,
            output: unIndent`
                export {
                    foo,
                    bar,
                    baz
                } from 'qux';
            `,
            parserOptions: { sourceType: "module" },
            errors: expectedErrors([[2, 4, 0, "Identifier"], [3, 4, 2, "Identifier"]])
        },
        {

            // https://github.com/eslint/eslint/issues/7233
            code: unIndent`
                var folder = filePath
                  .foo()
                      .bar;
            `,
            output: unIndent`
                var folder = filePath
                    .foo()
                    .bar;
            `,
            options: [2, { MemberExpression: 2 }],
            errors: expectedErrors([[2, 4, 2, "Punctuator"], [3, 4, 6, "Punctuator"]])
        },
        {
            code: unIndent`
                for (const foo of bar)
                    baz();
            `,
            output: unIndent`
                for (const foo of bar)
                  baz();
            `,
            options: [2],
            parserOptions: { ecmaVersion: 6 },
            errors: expectedErrors([2, 2, 4, "Identifier"])
        },
        {
            code: unIndent`
                var x = () =>
                    5;
            `,
            output: unIndent`
                var x = () =>
                  5;
            `,
            options: [2],
            parserOptions: { ecmaVersion: 6 },
            errors: expectedErrors([2, 2, 4, "Numeric"])
        },
        {

            // BinaryExpressions with parens
            code: unIndent`
                foo && (
                        bar
                )
            `,
            output: unIndent`
                foo && (
                    bar
                )
            `,
            options: [4],
            errors: expectedErrors([2, 4, 8, "Identifier"])
        },

        // Template curlies
        {
            code: unIndent`
                \`foo\${
                bar}\`
            `,
            output: unIndent`
                \`foo\${
                  bar}\`
            `,
            options: [2],
            parserOptions: { ecmaVersion: 6 },
            errors: expectedErrors([2, 2, 0, "Identifier"])
        },
        {
            code: unIndent`
                \`foo\${
                    \`bar\${
                baz}\`}\`
            `,
            output: unIndent`
                \`foo\${
                  \`bar\${
                    baz}\`}\`
            `,
            options: [2],
            parserOptions: { ecmaVersion: 6 },
            errors: expectedErrors([[2, 2, 4, "Template"], [3, 4, 0, "Identifier"]])
        },
        {
            code: unIndent`
                \`foo\${
                    \`bar\${
                  baz
                    }\`
                  }\`
            `,
            output: unIndent`
                \`foo\${
                  \`bar\${
                    baz
                  }\`
                }\`
            `,
            options: [2],
            parserOptions: { ecmaVersion: 6 },
            errors: expectedErrors([[2, 2, 4, "Template"], [3, 4, 2, "Identifier"], [4, 2, 4, "Template"], [5, 0, 2, "Template"]])
        },
        {
            code: unIndent`
                \`foo\${
                (
                  bar
                )
                }\`
            `,
            output: unIndent`
                \`foo\${
                  (
                    bar
                  )
                }\`
            `,
            options: [2],
            parserOptions: { ecmaVersion: 6 },
            errors: expectedErrors([[2, 2, 0, "Punctuator"], [3, 4, 2, "Identifier"], [4, 2, 0, "Punctuator"]])
        },
        {
            code: unIndent`
                function foo() {
                    \`foo\${bar}baz\${
                qux}foo\${
                  bar}baz\`
                }
            `,
            output: unIndent`
                function foo() {
                    \`foo\${bar}baz\${
                        qux}foo\${
                        bar}baz\`
                }
            `,
            parserOptions: { ecmaVersion: 6 },
            errors: expectedErrors([[3, 8, 0, "Identifier"], [4, 8, 2, "Identifier"]])
        },
        {
            code: unIndent`
                function foo() {
                    const template = \`the indentation of
                a curly element in a \${
                        node.type
                    } node is checked.\`;
                }
            `,
            output: unIndent`
                function foo() {
                    const template = \`the indentation of
                a curly element in a \${
                    node.type
                } node is checked.\`;
                }
            `,
            errors: expectedErrors([[4, 4, 8, "Identifier"], [5, 0, 4, "Template"]]),
            parserOptions: { ecmaVersion: 6 }
        },
        {
            code: unIndent`
                function foo() {
                    const template = \`this time the
                closing curly is at the end of the line \${
                            foo}
                        so the spaces before this line aren't removed.\`;
                }
            `,
            output: unIndent`
                function foo() {
                    const template = \`this time the
                closing curly is at the end of the line \${
                    foo}
                        so the spaces before this line aren't removed.\`;
                }
            `,
            errors: expectedErrors([4, 4, 12, "Identifier"]),
            parserOptions: { ecmaVersion: 6 }
        },
        {

            // https://github.com/eslint/eslint/issues/1801
            // Note: This issue also mentioned checking the indentation for the 2 below. However,
            // this is intentionally ignored because everyone seems to have a different idea of how
            // BinaryExpressions should be indented.
            code: unIndent`
                if (true) {
                    a = (
                1 +
                        2);
                }
            `,
            output: unIndent`
                if (true) {
                    a = (
                        1 +
                        2);
                }
            `,
            errors: expectedErrors([3, 8, 0, "Numeric"])
        },
        {

            // https://github.com/eslint/eslint/issues/3737
            code: unIndent`
                if (true) {
                    for (;;) {
                      b();
                  }
                }
            `,
            output: unIndent`
                if (true) {
                  for (;;) {
                    b();
                  }
                }
            `,
            options: [2],
            errors: expectedErrors([[2, 2, 4, "Keyword"], [3, 4, 6, "Identifier"]])
        },
        {

            // https://github.com/eslint/eslint/issues/6670
            code: unIndent`
                function f() {
                    return asyncCall()
                    .then(
                               'some string',
                              [
                              1,
                         2,
                                                   3
                                      ]
                );
                 }
            `,
            output: unIndent`
                function f() {
                    return asyncCall()
                        .then(
                            'some string',
                            [
                                1,
                                2,
                                3
                            ]
                        );
                }
            `,
            options: [4, { MemberExpression: 1, CallExpression: { arguments: 1 } }],
            errors: expectedErrors([
                [3, 8, 4, "Punctuator"],
                [4, 12, 15, "String"],
                [5, 12, 14, "Punctuator"],
                [6, 16, 14, "Numeric"],
                [7, 16, 9, "Numeric"],
                [8, 16, 35, "Numeric"],
                [9, 12, 22, "Punctuator"],
                [10, 8, 0, "Punctuator"],
                [11, 0, 1, "Punctuator"]
            ])
        },

        // https://github.com/eslint/eslint/issues/7242
        {
            code: unIndent`
                var x = [
                      [1],
                  [2]
                ]
            `,
            output: unIndent`
                var x = [
                    [1],
                    [2]
                ]
            `,
            errors: expectedErrors([[2, 4, 6, "Punctuator"], [3, 4, 2, "Punctuator"]])
        },
        {
            code: unIndent`
                var y = [
                      {a: 1},
                  {b: 2}
                ]
            `,
            output: unIndent`
                var y = [
                    {a: 1},
                    {b: 2}
                ]
            `,
            errors: expectedErrors([[2, 4, 6, "Punctuator"], [3, 4, 2, "Punctuator"]])
        },
        {
            code: unIndent`
                echo = spawn('cmd.exe',
                            ['foo', 'bar',
                             'baz']);
            `,
            output: unIndent`
                echo = spawn('cmd.exe',
                             ['foo', 'bar',
                              'baz']);
            `,
            options: [2, { ArrayExpression: "first", CallExpression: { arguments: "first" } }],
            errors: expectedErrors([[2, 13, 12, "Punctuator"], [3, 14, 13, "String"]])
        },
        {

            // https://github.com/eslint/eslint/issues/7522
            code: unIndent`
                foo(
                  )
            `,
            output: unIndent`
                foo(
                )
            `,
            errors: expectedErrors([2, 0, 2, "Punctuator"])
        },
        {

            // https://github.com/eslint/eslint/issues/7616
            code: unIndent`
                foo(
                        bar,
                    {
                        baz: 1
                    }
                )
            `,
            output: unIndent`
                foo(
                    bar,
                    {
                        baz: 1
                    }
                )
            `,
            options: [4, { CallExpression: { arguments: "first" } }],
            errors: expectedErrors([[2, 4, 8, "Identifier"]])
        },
        {
            code: "  new Foo",
            output: "new Foo",
            errors: expectedErrors([1, 0, 2, "Keyword"])
        },
        {
            code: unIndent`
                export {
                foo,
                        bar,
                  baz
                }
            `,
            output: unIndent`
                export {
                    foo,
                    bar,
                    baz
                }
            `,
            parserOptions: { sourceType: "module" },
            errors: expectedErrors([[2, 4, 0, "Identifier"], [3, 4, 8, "Identifier"], [4, 4, 2, "Identifier"]])
        },
        {
            code: unIndent`
                foo
                    ? bar
                : baz
            `,
            output: unIndent`
                foo
                    ? bar
                    : baz
            `,
            options: [4, { flatTernaryExpressions: true }],
            errors: expectedErrors([3, 4, 0, "Punctuator"])
        },
        {
            code: unIndent`
                foo ?
                    bar :
                baz
            `,
            output: unIndent`
                foo ?
                    bar :
                    baz
            `,
            options: [4, { flatTernaryExpressions: true }],
            errors: expectedErrors([3, 4, 0, "Identifier"])
        },
        {
            code: unIndent`
                foo ?
                    bar
                  : baz
            `,
            output: unIndent`
                foo ?
                    bar
                    : baz
            `,
            options: [4, { flatTernaryExpressions: true }],
            errors: expectedErrors([3, 4, 2, "Punctuator"])
        },
        {
            code: unIndent`
                foo
                    ? bar :
                baz
            `,
            output: unIndent`
                foo
                    ? bar :
                    baz
            `,
            options: [4, { flatTernaryExpressions: true }],
            errors: expectedErrors([3, 4, 0, "Identifier"])
        },
        {
            code: unIndent`
                foo
                    ? bar
                    : baz
                        ? qux
                        : foobar
                            ? boop
                            : beep
            `,
            output: unIndent`
                foo
                    ? bar
                    : baz
                    ? qux
                    : foobar
                    ? boop
                    : beep
            `,
            options: [4, { flatTernaryExpressions: true }],
            errors: expectedErrors([
                [4, 4, 8, "Punctuator"],
                [5, 4, 8, "Punctuator"],
                [6, 4, 12, "Punctuator"],
                [7, 4, 12, "Punctuator"]
            ])
        },
        {
            code: unIndent`
                foo ?
                    bar :
                    baz ?
                        qux :
                        foobar ?
                            boop :
                            beep
            `,
            output: unIndent`
                foo ?
                    bar :
                    baz ?
                    qux :
                    foobar ?
                    boop :
                    beep
            `,
            options: [4, { flatTernaryExpressions: true }],
            errors: expectedErrors([
                [4, 4, 8, "Identifier"],
                [5, 4, 8, "Identifier"],
                [6, 4, 12, "Identifier"],
                [7, 4, 12, "Identifier"]
            ])
        },
        {
            code: unIndent`
                foo
                    ? bar
                    : baz
                    ? qux
                    : foobar
                    ? boop
                    : beep
            `,
            output: unIndent`
                foo
                    ? bar
                    : baz
                        ? qux
                        : foobar
                            ? boop
                            : beep
            `,
            options: [4, { flatTernaryExpressions: false }],
            errors: expectedErrors([
                [4, 8, 4, "Punctuator"],
                [5, 8, 4, "Punctuator"],
                [6, 12, 4, "Punctuator"],
                [7, 12, 4, "Punctuator"]
            ])
        },
        {
            code: unIndent`
                foo ?
                    bar :
                    baz ?
                    qux :
                    foobar ?
                    boop :
                    beep
            `,
            output: unIndent`
                foo ?
                    bar :
                    baz ?
                        qux :
                        foobar ?
                            boop :
                            beep
            `,
            options: [4, { flatTernaryExpressions: false }],
            errors: expectedErrors([
                [4, 8, 4, "Identifier"],
                [5, 8, 4, "Identifier"],
                [6, 12, 4, "Identifier"],
                [7, 12, 4, "Identifier"]
            ])
        },
        {
            code: unIndent`
                foo.bar('baz', function(err) {
                          qux;
                });
            `,
            output: unIndent`
                foo.bar('baz', function(err) {
                  qux;
                });
            `,
            options: [2, { CallExpression: { arguments: "first" } }],
            errors: expectedErrors([2, 2, 10, "Identifier"])
        },
        {
            code: unIndent`
                foo.bar(function() {
                  cookies;
                }).baz(function() {
                    cookies;
                  });
            `,
            output: unIndent`
                foo.bar(function() {
                  cookies;
                }).baz(function() {
                  cookies;
                });
            `,
            options: [2, { MemberExpression: 1 }],
            errors: expectedErrors([[4, 2, 4, "Identifier"], [5, 0, 2, "Punctuator"]])
        },
        {
            code: unIndent`
                foo.bar().baz(function() {
                  cookies;
                }).qux(function() {
                    cookies;
                  });
            `,
            output: unIndent`
                foo.bar().baz(function() {
                  cookies;
                }).qux(function() {
                  cookies;
                });
            `,
            options: [2, { MemberExpression: 1 }],
            errors: expectedErrors([[4, 2, 4, "Identifier"], [5, 0, 2, "Punctuator"]])
        },
        {
            code: unIndent`
                [ foo,
                  bar ].forEach(function() {
                    baz;
                  })
            `,
            output: unIndent`
                [ foo,
                  bar ].forEach(function() {
                  baz;
                })
            `,
            options: [2, { ArrayExpression: "first", MemberExpression: 1 }],
            errors: expectedErrors([[3, 2, 4, "Identifier"], [4, 0, 2, "Punctuator"]])
        },
        {
            code: unIndent`
                foo[
                    bar
                    ];
            `,
            output: unIndent`
                foo[
                    bar
                ];
            `,
            options: [4, { MemberExpression: 1 }],
            errors: expectedErrors([3, 0, 4, "Punctuator"])
        },
        {
            code: unIndent`
                foo({
                bar: 1,
                baz: 2
                })
            `,
            output: unIndent`
                foo({
                    bar: 1,
                    baz: 2
                })
            `,
            options: [4, { ObjectExpression: "first" }],
            errors: expectedErrors([[2, 4, 0, "Identifier"], [3, 4, 0, "Identifier"]])
        },
        {
            code: unIndent`
                foo(
                                        bar, baz,
                                        qux);
            `,
            output: unIndent`
                foo(
                  bar, baz,
                  qux);
            `,
            options: [2, { CallExpression: { arguments: "first" } }],
            errors: expectedErrors([[2, 2, 24, "Identifier"], [3, 2, 24, "Identifier"]])
        },
        {
            code: unIndent`
                if (foo) bar()

                    ; [1, 2, 3].map(baz)
            `,
            output: unIndent`
                if (foo) bar()

                ; [1, 2, 3].map(baz)
            `,
            errors: expectedErrors([3, 0, 4, "Punctuator"])
        },
        {
            code: unIndent`
                import {foo}
                from 'bar';
            `,
            output: unIndent`
                import {foo}
                    from 'bar';
            `,
            parserOptions: { sourceType: "module" },
            errors: expectedErrors([2, 4, 0, "Identifier"])
        },
        {
            code: unIndent`
                export {foo}
                from 'bar';
            `,
            output: unIndent`
                export {foo}
                    from 'bar';
            `,
            parserOptions: { sourceType: "module" },
            errors: expectedErrors([2, 4, 0, "Identifier"])
        },
        {
            code: unIndent`
                (
                    a
                ) => b => {
                        c
                    }
            `,
            output: unIndent`
                (
                    a
                ) => b => {
                    c
                }
            `,
            parserOptions: { ecmaVersion: 6 },
            errors: expectedErrors([[4, 4, 8, "Identifier"], [5, 0, 4, "Punctuator"]])
        },
        {
            code: unIndent`
                (
                    a
                ) => b => c => d => {
                        e
                    }
            `,
            output: unIndent`
                (
                    a
                ) => b => c => d => {
                    e
                }
            `,
            parserOptions: { ecmaVersion: 6 },
            errors: expectedErrors([[4, 4, 8, "Identifier"], [5, 0, 4, "Punctuator"]])
        },
        {
            code: unIndent`
                if (
                    foo
                ) bar(
                        baz
                    );
            `,
            output: unIndent`
                if (
                    foo
                ) bar(
                    baz
                );
            `,
            errors: expectedErrors([[4, 4, 8, "Identifier"], [5, 0, 4, "Punctuator"]])
        },
        {
            code: unIndent`
                foo.
                  bar.
                      baz
            `,
            output: unIndent`
                foo.
                    bar.
                    baz
            `,
            errors: expectedErrors([[2, 4, 2, "Identifier"], [3, 4, 6, "Identifier"]])
        }
    ]
});<|MERGE_RESOLUTION|>--- conflicted
+++ resolved
@@ -3218,7 +3218,6 @@
         },
         {
             code: unIndent`
-<<<<<<< HEAD
                 class Foo
                 {
                     constructor()
@@ -3280,7 +3279,9 @@
                 }
             `,
             options: [4, { SwitchCase: 1 }]
-=======
+        },
+        {
+            code: unIndent`
                 foo
                     .bar(function() {
                         baz
@@ -3393,7 +3394,6 @@
                         .qux
                 )
             `
->>>>>>> de0b4ad7
         }
     ],
 
