--- conflicted
+++ resolved
@@ -106,14 +106,8 @@
 
         it("should report one fatal message when given a path by --ignore-path that is not a file when ignore is true.", () => {
             assert.throws(() => {
-<<<<<<< HEAD
-                const engine = new CLIEngine({ ignorePath: fixtureDir });
-
-                void (engine);
-=======
                 // eslint-disable-next-line no-new
                 new CLIEngine({ ignorePath: fixtureDir });
->>>>>>> 99b842dd
             }, `Error: Could not load file ${fixtureDir}\nError: ${fixtureDir} is not a file`);
         });
     });
