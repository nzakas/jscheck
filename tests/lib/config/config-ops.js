--- conflicted
+++ resolved
@@ -902,7 +902,6 @@
     describe("normalizeConfigGlobal", () => {
         [
             ["off", "off"],
-<<<<<<< HEAD
             [true, "writable"],
             ["true", "writable"],
             [false, "readonly"],
@@ -912,20 +911,7 @@
             ["writable", "writable"],
             ["readable", "readonly"],
             ["readonly", "readonly"],
-            ["writable", "writable"],
-            ["something else", "writable"]
-=======
-            [true, "writeable"],
-            ["true", "writeable"],
-            [false, "readable"],
-            ["false", "readable"],
-            [null, "readable"],
-            ["writeable", "writeable"],
-            ["writable", "writeable"],
-            ["readable", "readable"],
-            ["readonly", "readable"],
-            ["writable", "writeable"]
->>>>>>> c0211179
+            ["writable", "writable"]
         ].forEach(([input, output]) => {
             it(util.inspect(input), () => {
                 assert.strictEqual(ConfigOps.normalizeConfigGlobal(input), output);
