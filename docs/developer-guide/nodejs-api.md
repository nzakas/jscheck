--- conflicted
+++ resolved
@@ -67,15 +67,9 @@
     * **Note**: If you want to lint text and have your configuration be read and processed, use CLIEngine's [`executeOnFiles`](#executeonfiles) or [`executeOnText`](#executeontext) instead.
 * `options` - (optional) Additional options for this run.
     * `filename` - (optional) the filename to associate with the source code.
-<<<<<<< HEAD
-    * `preprocess` - (optional) A function that accepts a string containing source text, and returns an array of strings containing blocks of code to lint. Also see: [Processors in Plugins](/docs/developer-guide/working-with-plugins#processors-in-plugins)
-    * `postprocess` - (optional) A function that accepts an array of problem lists (one list of problems for each block of code from `preprocess`), and returns a one-dimensional array of problems containing problems for the original, unprocessed text. Also see: [Processors in Plugins](/docs/developer-guide/working-with-plugins#processors-in-plugins)
-    * `allowInlineConfig` - (optional) set to `false` to disable inline comments from changing ESLint rules.
-=======
     * `preprocess` - (optional) A function that accepts a string containing source text, and returns an array of strings containing blocks of code to lint. Also see: [Processors in Plugins](/docs/developer-guide/working-with-plugins.md#processors-in-plugins)
     * `postprocess` - (optional) A function that accepts an array of problem lists (one list of problems for each block of code from `preprocess`), and returns a one-dimensional array of problems containing problems for the original, unprocessed text. Also see: [Processors in Plugins](/docs/developer-guide/working-with-plugins.md#processors-in-plugins)
-    * `allowInlineConfig` - (optional) set to `false` to disable inline comments from changing eslint rules.
->>>>>>> 87db8aeb
+    * `allowInlineConfig` - (optional) set to `false` to disable inline comments from changing ESLint rules.
     * `reportUnusedDisableDirectives` - (optional) when set to `true`, adds reported errors for unused `eslint-disable` directives when no problems would be reported in the disabled area anyway.
 
 If the third argument is a string, it is interpreted as the `filename`.
