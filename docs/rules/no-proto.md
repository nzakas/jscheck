# Disallow Use of __proto__ (no-proto)

`__proto__` property has been deprecated as of ECMAScript 3.1 and shouldn't be used in the code. Use `getPrototypeOf` method instead.

## Rule Details

<<<<<<< HEAD
When object is created `__proto__` is set to the original prototype property of the object’s constructor function. `getPrototypeOf` is the preferred method of getting "the prototype".
=======
When an object is created `__proto__` is set to the original prototype property of the object’s constructor function. `getPrototypeOf` is the preferred method of getting "the prototype".
>>>>>>> e99ecb94

The following patterns are considered warnings:

```js
var a = obj.__proto__;

var a = obj["__proto__"];
```

The following patterns are considered okay and could be used alternatively:

```js
var a = Object.getPrototypeOf(obj);
```
## When not to use

If you need to support legacy browsers, you might want to turn this rule off, since support for `getPrototypeOf` is not yet universal.

## Further Reading

* [Object.getPrototypeOf](http://ejohn.org/blog/objectgetprototypeof/)<|MERGE_RESOLUTION|>--- conflicted
+++ resolved
@@ -4,11 +4,7 @@
 
 ## Rule Details
 
-<<<<<<< HEAD
-When object is created `__proto__` is set to the original prototype property of the object’s constructor function. `getPrototypeOf` is the preferred method of getting "the prototype".
-=======
 When an object is created `__proto__` is set to the original prototype property of the object’s constructor function. `getPrototypeOf` is the preferred method of getting "the prototype".
->>>>>>> e99ecb94
 
 The following patterns are considered warnings:
 
