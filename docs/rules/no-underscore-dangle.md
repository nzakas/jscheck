--- conflicted
+++ resolved
@@ -47,11 +47,7 @@
 -   `"allowAfterSuper": false` (default) disallows dangling underscores in members of the `super` object
 -   `"allowAfterThisConstructor": false` (default) disallows dangling underscores in members of the `this.constructor` object
 -   `"enforceInMethodNames": false` (default) allows dangling underscores in method names
-<<<<<<< HEAD
--   `"allowFunctionParams": false` (default) disallows dangling underscores in function parameter names
-=======
--   `"allowFunctionParams": true` (default) disallows dangling underscores in first letter of function parameter name
->>>>>>> fbdc7fdc
+-   `"allowFunctionParams": true` (default) disallows dangling underscores in function parameter names parameter name
 
 ### allow
 
