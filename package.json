--- conflicted
+++ resolved
@@ -42,11 +42,7 @@
     "debug": "^3.1.0",
     "doctrine": "^2.1.0",
     "eslint-scope": "^4.0.0",
-<<<<<<< HEAD
-    "eslint-utils": "^1.3.0",
-=======
     "eslint-utils": "^1.3.1",
->>>>>>> 9f93d5fe
     "eslint-visitor-keys": "^1.0.0",
     "espree": "^4.0.0",
     "esquery": "^1.0.1",
